/*-
 * Public Domain 2008-2013 WiredTiger, Inc.
 *
 * This is free and unencumbered software released into the public domain.
 *
 * Anyone is free to copy, modify, publish, use, compile, sell, or
 * distribute this software, either in source code form or as a compiled
 * binary, for any purpose, commercial or non-commercial, and by any
 * means.
 *
 * In jurisdictions that recognize copyright laws, the author or authors
 * of this software dedicate any and all copyright interest in the
 * software to the public domain. We make this dedication for the benefit
 * of the public at large and to the detriment of our heirs and
 * successors. We intend this dedication to be an overt act of
 * relinquishment in perpetuity of all present and future rights to this
 * software under copyright law.
 *
 * THE SOFTWARE IS PROVIDED "AS IS", WITHOUT WARRANTY OF ANY KIND,
 * EXPRESS OR IMPLIED, INCLUDING BUT NOT LIMITED TO THE WARRANTIES OF
 * MERCHANTABILITY, FITNESS FOR A PARTICULAR PURPOSE AND NONINFRINGEMENT.
 * IN NO EVENT SHALL THE AUTHORS BE LIABLE FOR ANY CLAIM, DAMAGES OR
 * OTHER LIABILITY, WHETHER IN AN ACTION OF CONTRACT, TORT OR OTHERWISE,
 * ARISING FROM, OUT OF OR IN CONNECTION WITH THE SOFTWARE OR THE USE OR
 * OTHER DEALINGS IN THE SOFTWARE.
 *
 * wtperf_opt.i
 *	List of options for wtperf.  This is included multiple times.
 */

#ifdef OPT_DECLARE_STRUCT
#define	DEF_OPT_AS_BOOL(name, initval, desc)		int name;
#define	DEF_OPT_AS_CONFIG_STRING(name, initval, desc)	const char *name;
#define	DEF_OPT_AS_INT(name, initval, desc)		int name;
#define	DEF_OPT_AS_STRING(name, initval, desc)		const char *name;
#define	DEF_OPT_AS_UINT32(name, initval, desc)		uint32_t name;
#endif

#ifdef OPT_DEFINE_DESC
#define	DEF_OPT_AS_BOOL(name, initval, desc)				\
	{ #name, desc, #initval, BOOL_TYPE, offsetof(CONFIG, name) },
#define	DEF_OPT_AS_CONFIG_STRING(name, initval, desc)			\
	{ #name, desc, #initval, CONFIG_STRING_TYPE,                    \
	offsetof(CONFIG, name) },
#define	DEF_OPT_AS_INT(name, initval, desc)				\
	{ #name, desc, #initval, INT_TYPE, offsetof(CONFIG, name) },
#define	DEF_OPT_AS_STRING(name, initval, desc)				\
	{ #name, desc, #initval, STRING_TYPE, offsetof(CONFIG, name) },
#define	DEF_OPT_AS_UINT32(name, initval, desc)				\
	{ #name, desc, #initval, UINT32_TYPE, offsetof(CONFIG, name) },
#endif

#ifdef OPT_DEFINE_DEFAULT
#define	DEF_OPT_AS_BOOL(name, initval, desc)		initval,
#define	DEF_OPT_AS_CONFIG_STRING(name, initval, desc)	initval,
#define	DEF_OPT_AS_INT(name, initval, desc)		initval,
#define	DEF_OPT_AS_STRING(name, initval, desc)		initval,
#define	DEF_OPT_AS_UINT32(name, initval, desc)		initval,
#endif

/*
 * Each option listed here represents a CONFIG struct field that may be
 * altered on command line via -o and -O.  Each option appears here as:
 *    DEF_OPT_AS_BOOL(name, initval, desc)
 *    DEF_OPT_AS_CONFIG_STRING(name, initval, desc)
 *    DEF_OPT_AS_STRING(name, initval, desc)
 *    DEF_OPT_AS_UINT32(name, initval, desc)
 *
 * The first four forms (*_{CONFIG_STRING|STRING|BOOL|UINT}) have these
 * parameters:
 *    name:     a C identifier, this identifier will be a field in CONFIG,
 *              and identifies the option for -o or -O.
 *    initval:  a default initial value for the field.
 *              The default values are tiny, we want the basic run to be fast.
 *    desc:     a description that will appear in the usage message.
 *
 * The difference between CONFIG_STRING and STRING is that CONFIG_STRING
 * options are appended to existing content, whereas STRING options overwrite.
 */
DEF_OPT_AS_UINT32(checkpoint_interval, 120, "checkpoint every interval seconds")
DEF_OPT_AS_UINT32(checkpoint_threads, 0, "number of checkpoint threads")
DEF_OPT_AS_CONFIG_STRING(conn_config, "create",
    "connection configuration string")
DEF_OPT_AS_BOOL(create, 1,
    "do population phase; false to use existing database")
DEF_OPT_AS_UINT32(value_sz, 100, "value size")
DEF_OPT_AS_UINT32(icount, 5000, "number of records to initially populate")
DEF_OPT_AS_BOOL(insert_rmw, 0,
    "execute a read prior to each insert in workload phase")
DEF_OPT_AS_UINT32(insert_threads, 0, "number of insert worker threads")
<<<<<<< HEAD
DEF_OPT_AS_UINT32(key_sz, 20, "key item size")
=======
DEF_OPT_AS_UINT32(key_sz, 20, "key size")
DEF_OPT_AS_UINT32(latency_aggregate, 50,
    "maximum identical operations to aggregate when measuring latency")
>>>>>>> 405b76b1
DEF_OPT_AS_INT(merge_sleep, 0,
    "post-populate sleep seconds for LSM merging activity (-1 for load time)")
DEF_OPT_AS_BOOL(pareto, 0, "use pareto 80/20 distribution for random numbers")
DEF_OPT_AS_UINT32(populate_ops_per_txn, 0,
    "number of operations to group into each transaction in the populate "
    "phase, zero for auto-commit")
DEF_OPT_AS_UINT32(populate_threads, 1,
    "number of populate threads, 1 for bulk load")
DEF_OPT_AS_UINT32(random_range, 0,
    "if non zero choose a value from within this range as the key for "
    "operations")
DEF_OPT_AS_UINT32(read_threads, 2, "number of read threads")
DEF_OPT_AS_UINT32(report_interval, 2,
    "output throughput information every interval seconds, 0 to disable")
DEF_OPT_AS_UINT32(run_mix_inserts, 0,
    "mixed workload percentage of inserts, overrides thread types")
DEF_OPT_AS_UINT32(run_mix_updates, 0,
    "mixed workload percentage of updates, overrides thread types")
DEF_OPT_AS_UINT32(run_ops, 0,
    "total read, insert and update workload operations")
DEF_OPT_AS_UINT32(run_time, 0,
    "total workload seconds")
DEF_OPT_AS_UINT32(sample_interval, 0,
    "performance logging every interval seconds, 0 to disable")
DEF_OPT_AS_UINT32(sample_rate, 1,
    "how often the latency of operations is measured. One for every operation,"
    "two for every second operation, three for every third operation etc.")
DEF_OPT_AS_CONFIG_STRING(table_config,
    "key_format=S,value_format=S,type=lsm,exclusive=true,"
    "leaf_page_max=4kb,internal_page_max=64kb,allocation_size=4kb,",
    "table configuration string")
DEF_OPT_AS_CONFIG_STRING(transaction_config, "",
    "transaction configuration string, relevant when populate_opts_per_txn "
    "is nonzero")
DEF_OPT_AS_UINT32(update_threads, 0, "number of update threads")
DEF_OPT_AS_STRING(table_name, "test", "table name")
DEF_OPT_AS_UINT32(verbose, 1, "verbosity")

#undef DEF_OPT_AS_BOOL
#undef DEF_OPT_AS_CONFIG_STRING
#undef DEF_OPT_AS_INT
#undef DEF_OPT_AS_STRING
#undef DEF_OPT_AS_UINT32<|MERGE_RESOLUTION|>--- conflicted
+++ resolved
@@ -88,13 +88,7 @@
 DEF_OPT_AS_BOOL(insert_rmw, 0,
     "execute a read prior to each insert in workload phase")
 DEF_OPT_AS_UINT32(insert_threads, 0, "number of insert worker threads")
-<<<<<<< HEAD
-DEF_OPT_AS_UINT32(key_sz, 20, "key item size")
-=======
 DEF_OPT_AS_UINT32(key_sz, 20, "key size")
-DEF_OPT_AS_UINT32(latency_aggregate, 50,
-    "maximum identical operations to aggregate when measuring latency")
->>>>>>> 405b76b1
 DEF_OPT_AS_INT(merge_sleep, 0,
     "post-populate sleep seconds for LSM merging activity (-1 for load time)")
 DEF_OPT_AS_BOOL(pareto, 0, "use pareto 80/20 distribution for random numbers")
