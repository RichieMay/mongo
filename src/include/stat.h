/*-
 * Copyright (c) 2008-2014 WiredTiger, Inc.
 *	All rights reserved.
 *
 * See the file LICENSE for redistribution information.
 */

struct __wt_stats {
	const char	*desc;				/* text description */
	uint64_t	 v;				/* 64-bit value */
};

/*
 * Read/write statistics without any test for statistics configuration.
 */
#define	WT_STAT(stats, fld)						\
	((stats)->fld.v)
#define	WT_STAT_ATOMIC_DECRV(stats, fld, value) do {			\
	(void)WT_ATOMIC_SUB(WT_STAT(stats, fld), (value));		\
} while (0)
#define	WT_STAT_ATOMIC_DECR(stats, fld) WT_STAT_ATOMIC_DECRV(stats, fld, 1)
#define	WT_STAT_ATOMIC_INCRV(stats, fld, value) do {			\
	(void)WT_ATOMIC_ADD(WT_STAT(stats, fld), (value));		\
} while (0)
#define	WT_STAT_ATOMIC_INCR(stats, fld) WT_ATOMIC_ADD(WT_STAT(stats, fld), 1)
#define	WT_STAT_DECRV(stats, fld, value) do {				\
	(stats)->fld.v -= (value);					\
} while (0)
#define	WT_STAT_DECR(stats, fld) WT_STAT_DECRV(stats, fld, 1)
#define	WT_STAT_INCRV(stats, fld, value) do {				\
	(stats)->fld.v += (value);					\
} while (0)
#define	WT_STAT_INCR(stats, fld) WT_STAT_INCRV(stats, fld, 1)
#define	WT_STAT_SET(stats, fld, value) do {				\
	(stats)->fld.v = (uint64_t)(value);				\
} while (0)

/*
 * Read/write statistics if "fast" statistics are configured.
 */
<<<<<<< HEAD
#define	WT_STAT_FAST_ATOMIC_DECRV(session, stats, fld, value) do {	\
	if (S2C(session)->stat_fast)					\
		WT_STAT_ATOMIC_DECRV(stats, fld, value);		\
} while (0)
#define	WT_STAT_FAST_ATOMIC_DECR(session, stats, fld)			\
	WT_STAT_FAST_ATOMIC_DECRV(session, stats, fld, 1)
#define	WT_STAT_FAST_ATOMIC_INCRV(session, stats, fld, value) do {	\
	if (S2C(session)->stat_fast)					\
		WT_STAT_ATOMIC_INCRV(stats, fld, value);		\
} while (0)
#define	WT_STAT_FAST_ATOMIC_INCR(session, stats, fld)			\
	WT_STAT_FAST_ATOMIC_INCRV(session, stats, fld, 1)
#define	WT_STAT_FAST_DECRV(session, stats, fld, value) do {		\
	if (S2C(session)->stat_fast)					\
		WT_STAT_DECRV(stats, fld, value);			\
=======
#define	WT_STAT_FAST_DECR(session, stats, fld) do {			\
	if (FLD_ISSET(S2C(session)->stat_flags, WT_CONN_STAT_FAST))	\
		WT_STAT_DECR(stats, fld);				\
} while (0)
#define	WT_STAT_FAST_ATOMIC_DECR(session, stats, fld) do {		\
	if (FLD_ISSET(S2C(session)->stat_flags, WT_CONN_STAT_FAST))	\
		WT_STAT_ATOMIC_DECR(stats, fld);			\
} while (0)
#define	WT_STAT_FAST_INCR(session, stats, fld) do {			\
	if (FLD_ISSET(S2C(session)->stat_flags, WT_CONN_STAT_FAST))	\
		WT_STAT_INCR(stats, fld);				\
} while (0)
#define	WT_STAT_FAST_ATOMIC_INCR(session, stats, fld) do {		\
	if (FLD_ISSET(S2C(session)->stat_flags, WT_CONN_STAT_FAST))	\
		WT_STAT_ATOMIC_INCR(stats, fld);			\
>>>>>>> c09aa41d
} while (0)
#define	WT_STAT_FAST_DECR(session, stats, fld)				\
	WT_STAT_FAST_DECRV(session, stats, fld, 1)
#define	WT_STAT_FAST_INCRV(session, stats, fld, value) do {		\
	if (FLD_ISSET(S2C(session)->stat_flags, WT_CONN_STAT_FAST))	\
		WT_STAT_INCRV(stats, fld, value);			\
} while (0)
#define	WT_STAT_FAST_INCR(session, stats, fld)				\
	WT_STAT_FAST_INCRV(session, stats, fld, 1)
#define	WT_STAT_FAST_SET(session, stats, fld, value) do {		\
	if (FLD_ISSET(S2C(session)->stat_flags, WT_CONN_STAT_FAST))	\
		WT_STAT_SET(stats, fld, value);				\
} while (0)

/*
 * Read/write connection handle statistics if "fast" statistics are configured.
 */
#define	WT_STAT_FAST_CONN_ATOMIC_DECRV(session, fld, value)		\
	WT_STAT_FAST_ATOMIC_DECRV(session, &S2C(session)->stats, fld, value)
#define	WT_STAT_FAST_CONN_ATOMIC_DECR(session, fld)			\
	WT_STAT_FAST_ATOMIC_DECR(session, &S2C(session)->stats, fld)
#define	WT_STAT_FAST_CONN_ATOMIC_INCRV(session, fld, value)		\
	WT_STAT_FAST_ATOMIC_INCRV(session, &S2C(session)->stats, fld, value)
#define	WT_STAT_FAST_CONN_ATOMIC_INCR(session, fld)			\
	WT_STAT_FAST_ATOMIC_INCR(session, &S2C(session)->stats, fld)
#define	WT_STAT_FAST_CONN_DECR(session, fld)				\
	WT_STAT_FAST_DECR(session, &S2C(session)->stats, fld)
#define	WT_STAT_FAST_CONN_DECRV(session, fld, value)			\
	WT_STAT_FAST_DECRV(session, &S2C(session)->stats, fld, value)
#define	WT_STAT_FAST_CONN_INCR(session, fld)				\
	WT_STAT_FAST_INCR(session, &S2C(session)->stats, fld)
#define	WT_STAT_FAST_CONN_INCRV(session, fld, value)			\
	WT_STAT_FAST_INCRV(session, &S2C(session)->stats, fld, value)
#define	WT_STAT_FAST_CONN_SET(session, fld, value)			\
	WT_STAT_FAST_SET(session, &S2C(session)->stats, fld, value)

/*
 * Read/write data-source handle statistics if the data-source handle is set
 * and "fast" statistics are configured.
 *
 * XXX
 * We shouldn't have to check if the data-source handle is NULL, but it's
 * useful until everything is converted to using data-source handles.
 */
#define	WT_STAT_FAST_DATA_DECRV(session, fld, value) do {		\
	if ((session)->dhandle != NULL)					\
		WT_STAT_FAST_DECRV(					\
		    session, &(session)->dhandle->stats, fld, value);	\
} while (0)
#define	WT_STAT_FAST_DATA_DECR(session, fld)				\
	WT_STAT_FAST_DATA_DECRV(session, fld, 1)
#define	WT_STAT_FAST_DATA_INCRV(session, fld, value) do {		\
	if ((session)->dhandle != NULL)					\
		WT_STAT_FAST_INCRV(					\
		    session, &(session)->dhandle->stats, fld, value);	\
} while (0)
#define	WT_STAT_FAST_DATA_INCR(session, fld)				\
	WT_STAT_FAST_DATA_INCRV(session, fld, 1)
#define	WT_STAT_FAST_DATA_SET(session, fld, value) do {			\
	if ((session)->dhandle != NULL)					\
		WT_STAT_FAST_SET(					\
		   session, &(session)->dhandle->stats, fld, value);	\
} while (0)

/*
 * DO NOT EDIT: automatically built by dist/stat.py.
 */
/* Statistics section: BEGIN */

/*
 * Statistics entries for connections.
 */
#define	WT_CONNECTION_STATS_BASE	1000
struct __wt_connection_stats {
	WT_STATS async_alloc_race;
	WT_STATS async_alloc_view;
	WT_STATS async_cur_queue;
	WT_STATS async_flush;
	WT_STATS async_full;
	WT_STATS async_max_queue;
	WT_STATS async_nowork;
	WT_STATS async_op_alloc;
	WT_STATS async_op_compact;
	WT_STATS async_op_insert;
	WT_STATS async_op_remove;
	WT_STATS async_op_search;
	WT_STATS async_op_update;
	WT_STATS block_byte_map_read;
	WT_STATS block_byte_read;
	WT_STATS block_byte_write;
	WT_STATS block_map_read;
	WT_STATS block_preload;
	WT_STATS block_read;
	WT_STATS block_write;
	WT_STATS cache_bytes_dirty;
	WT_STATS cache_bytes_inuse;
	WT_STATS cache_bytes_max;
	WT_STATS cache_bytes_read;
	WT_STATS cache_bytes_write;
	WT_STATS cache_eviction_checkpoint;
	WT_STATS cache_eviction_clean;
	WT_STATS cache_eviction_deepen;
	WT_STATS cache_eviction_dirty;
	WT_STATS cache_eviction_fail;
	WT_STATS cache_eviction_force;
	WT_STATS cache_eviction_force_fail;
	WT_STATS cache_eviction_hazard;
	WT_STATS cache_eviction_internal;
	WT_STATS cache_eviction_slow;
	WT_STATS cache_eviction_split;
	WT_STATS cache_eviction_walk;
	WT_STATS cache_pages_dirty;
	WT_STATS cache_pages_inuse;
	WT_STATS cache_read;
	WT_STATS cache_write;
	WT_STATS cond_wait;
	WT_STATS cursor_create;
	WT_STATS cursor_insert;
	WT_STATS cursor_next;
	WT_STATS cursor_prev;
	WT_STATS cursor_remove;
	WT_STATS cursor_reset;
	WT_STATS cursor_search;
	WT_STATS cursor_search_near;
	WT_STATS cursor_update;
	WT_STATS dh_session_handles;
	WT_STATS dh_session_sweeps;
	WT_STATS file_open;
	WT_STATS log_buffer_grow;
	WT_STATS log_buffer_size;
	WT_STATS log_bytes_user;
	WT_STATS log_bytes_written;
	WT_STATS log_max_filesize;
	WT_STATS log_reads;
	WT_STATS log_scan_records;
	WT_STATS log_scan_rereads;
	WT_STATS log_scans;
	WT_STATS log_slot_closes;
	WT_STATS log_slot_consolidated;
	WT_STATS log_slot_joins;
	WT_STATS log_slot_races;
	WT_STATS log_slot_switch_fails;
	WT_STATS log_slot_toobig;
	WT_STATS log_slot_toosmall;
	WT_STATS log_slot_transitions;
	WT_STATS log_sync;
	WT_STATS log_writes;
	WT_STATS lsm_checkpoint_throttle;
	WT_STATS lsm_merge_throttle;
	WT_STATS lsm_rows_merged;
	WT_STATS memory_allocation;
	WT_STATS memory_free;
	WT_STATS memory_grow;
	WT_STATS read_io;
	WT_STATS rec_pages;
	WT_STATS rec_pages_eviction;
	WT_STATS rec_skipped_update;
	WT_STATS rec_split_stashed_bytes;
	WT_STATS rec_split_stashed_objects;
	WT_STATS rwlock_read;
	WT_STATS rwlock_write;
	WT_STATS session_cursor_open;
	WT_STATS txn_begin;
	WT_STATS txn_checkpoint;
	WT_STATS txn_checkpoint_running;
	WT_STATS txn_commit;
	WT_STATS txn_fail_cache;
	WT_STATS txn_rollback;
	WT_STATS write_io;
};

/*
 * Statistics entries for data sources.
 */
#define	WT_DSRC_STATS_BASE	2000
struct __wt_dsrc_stats {
	WT_STATS allocation_size;
	WT_STATS block_alloc;
	WT_STATS block_checkpoint_size;
	WT_STATS block_extension;
	WT_STATS block_free;
	WT_STATS block_magic;
	WT_STATS block_major;
	WT_STATS block_minor;
	WT_STATS block_reuse_bytes;
	WT_STATS block_size;
	WT_STATS bloom_count;
	WT_STATS bloom_false_positive;
	WT_STATS bloom_hit;
	WT_STATS bloom_miss;
	WT_STATS bloom_page_evict;
	WT_STATS bloom_page_read;
	WT_STATS bloom_size;
	WT_STATS btree_column_deleted;
	WT_STATS btree_column_fix;
	WT_STATS btree_column_internal;
	WT_STATS btree_column_variable;
	WT_STATS btree_compact_rewrite;
	WT_STATS btree_entries;
	WT_STATS btree_fixed_len;
	WT_STATS btree_maximum_depth;
	WT_STATS btree_maxintlitem;
	WT_STATS btree_maxintlpage;
	WT_STATS btree_maxleafitem;
	WT_STATS btree_maxleafpage;
	WT_STATS btree_overflow;
	WT_STATS btree_row_internal;
	WT_STATS btree_row_leaf;
	WT_STATS cache_bytes_read;
	WT_STATS cache_bytes_write;
	WT_STATS cache_eviction_checkpoint;
	WT_STATS cache_eviction_clean;
	WT_STATS cache_eviction_dirty;
	WT_STATS cache_eviction_fail;
	WT_STATS cache_eviction_hazard;
	WT_STATS cache_eviction_internal;
	WT_STATS cache_overflow_value;
	WT_STATS cache_read;
	WT_STATS cache_read_overflow;
	WT_STATS cache_write;
	WT_STATS compress_raw_fail;
	WT_STATS compress_raw_fail_temporary;
	WT_STATS compress_raw_ok;
	WT_STATS compress_read;
	WT_STATS compress_write;
	WT_STATS compress_write_fail;
	WT_STATS compress_write_too_small;
	WT_STATS cursor_create;
	WT_STATS cursor_insert;
	WT_STATS cursor_insert_bulk;
	WT_STATS cursor_insert_bytes;
	WT_STATS cursor_next;
	WT_STATS cursor_prev;
	WT_STATS cursor_remove;
	WT_STATS cursor_remove_bytes;
	WT_STATS cursor_reset;
	WT_STATS cursor_search;
	WT_STATS cursor_search_near;
	WT_STATS cursor_update;
	WT_STATS cursor_update_bytes;
	WT_STATS lsm_checkpoint_throttle;
	WT_STATS lsm_chunk_count;
	WT_STATS lsm_generation_max;
	WT_STATS lsm_lookup_no_bloom;
	WT_STATS lsm_merge_throttle;
	WT_STATS rec_dictionary;
	WT_STATS rec_multiblock_internal;
	WT_STATS rec_multiblock_leaf;
	WT_STATS rec_multiblock_max;
	WT_STATS rec_overflow_key_internal;
	WT_STATS rec_overflow_key_leaf;
	WT_STATS rec_overflow_value;
	WT_STATS rec_page_delete;
	WT_STATS rec_page_match;
	WT_STATS rec_pages;
	WT_STATS rec_pages_eviction;
	WT_STATS rec_prefix_compression;
	WT_STATS rec_skipped_update;
	WT_STATS rec_suffix_compression;
	WT_STATS session_compact;
	WT_STATS session_cursor_open;
	WT_STATS txn_update_conflict;
};

/* Statistics section: END */<|MERGE_RESOLUTION|>--- conflicted
+++ resolved
@@ -38,39 +38,21 @@
 /*
  * Read/write statistics if "fast" statistics are configured.
  */
-<<<<<<< HEAD
 #define	WT_STAT_FAST_ATOMIC_DECRV(session, stats, fld, value) do {	\
-	if (S2C(session)->stat_fast)					\
+	if (FLD_ISSET(S2C(session)->stat_flags, WT_CONN_STAT_FAST))	\
 		WT_STAT_ATOMIC_DECRV(stats, fld, value);		\
 } while (0)
 #define	WT_STAT_FAST_ATOMIC_DECR(session, stats, fld)			\
 	WT_STAT_FAST_ATOMIC_DECRV(session, stats, fld, 1)
 #define	WT_STAT_FAST_ATOMIC_INCRV(session, stats, fld, value) do {	\
-	if (S2C(session)->stat_fast)					\
+	if (FLD_ISSET(S2C(session)->stat_flags, WT_CONN_STAT_FAST))	\
 		WT_STAT_ATOMIC_INCRV(stats, fld, value);		\
 } while (0)
 #define	WT_STAT_FAST_ATOMIC_INCR(session, stats, fld)			\
 	WT_STAT_FAST_ATOMIC_INCRV(session, stats, fld, 1)
 #define	WT_STAT_FAST_DECRV(session, stats, fld, value) do {		\
-	if (S2C(session)->stat_fast)					\
+	if (FLD_ISSET(S2C(session)->stat_flags, WT_CONN_STAT_FAST))	\
 		WT_STAT_DECRV(stats, fld, value);			\
-=======
-#define	WT_STAT_FAST_DECR(session, stats, fld) do {			\
-	if (FLD_ISSET(S2C(session)->stat_flags, WT_CONN_STAT_FAST))	\
-		WT_STAT_DECR(stats, fld);				\
-} while (0)
-#define	WT_STAT_FAST_ATOMIC_DECR(session, stats, fld) do {		\
-	if (FLD_ISSET(S2C(session)->stat_flags, WT_CONN_STAT_FAST))	\
-		WT_STAT_ATOMIC_DECR(stats, fld);			\
-} while (0)
-#define	WT_STAT_FAST_INCR(session, stats, fld) do {			\
-	if (FLD_ISSET(S2C(session)->stat_flags, WT_CONN_STAT_FAST))	\
-		WT_STAT_INCR(stats, fld);				\
-} while (0)
-#define	WT_STAT_FAST_ATOMIC_INCR(session, stats, fld) do {		\
-	if (FLD_ISSET(S2C(session)->stat_flags, WT_CONN_STAT_FAST))	\
-		WT_STAT_ATOMIC_INCR(stats, fld);			\
->>>>>>> c09aa41d
 } while (0)
 #define	WT_STAT_FAST_DECR(session, stats, fld)				\
 	WT_STAT_FAST_DECRV(session, stats, fld, 1)
