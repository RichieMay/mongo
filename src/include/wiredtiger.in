/*-
 * Copyright (c) 2008-2013 WiredTiger, Inc.
 *	All rights reserved.
 *
 * See the file LICENSE for redistribution information.
 */

#ifndef	__WIREDTIGER_H_
#define	__WIREDTIGER_H_

#if defined(__cplusplus)
extern "C" {
#endif

/*******************************************
 * Version information
 *******************************************/
#define	WIREDTIGER_VERSION_MAJOR	@VERSION_MAJOR@
#define	WIREDTIGER_VERSION_MINOR	@VERSION_MINOR@
#define	WIREDTIGER_VERSION_PATCH	@VERSION_PATCH@
#define	WIREDTIGER_VERSION_STRING	@VERSION_STRING@

/*******************************************
 * Required includes
 *******************************************/
@wiredtiger_includes_decl@

/*******************************************
 * Portable type names
 *******************************************/
@int8_decl@
@u_int8_decl@
@int16_decl@
@u_int16_decl@
@int32_decl@
@u_int32_decl@
@int64_decl@
@u_int64_decl@

@u_char_decl@
@u_short_decl@
@u_int_decl@
@u_long_decl@
@u_quad_decl@

@uintmax_t_decl@
@uintptr_t_decl@

#if defined(DOXYGEN) || defined(SWIG)
#define	__F(func) func
#else
#define	__F(func) (*func)
#endif

#ifdef SWIG
%{
#include <wiredtiger.h>
%}
#endif

/*!
 * @defgroup wt WiredTiger API
 * The functions, handles and methods applications use to access and manage
 * data with WiredTiger.
 *
 * @{
 */

/*******************************************
 * Public forward structure declarations
 *******************************************/
struct __wt_collator;	    typedef struct __wt_collator WT_COLLATOR;
struct __wt_compressor;	    typedef struct __wt_compressor WT_COMPRESSOR;
struct __wt_connection;	    typedef struct __wt_connection WT_CONNECTION;
struct __wt_cursor;	    typedef struct __wt_cursor WT_CURSOR;
struct __wt_data_source;    typedef struct __wt_data_source WT_DATA_SOURCE;
struct __wt_event_handler;  typedef struct __wt_event_handler WT_EVENT_HANDLER;
struct __wt_extension_api;  typedef struct __wt_extension_api WT_EXTENSION_API;
struct __wt_extractor;	    typedef struct __wt_extractor WT_EXTRACTOR;
struct __wt_item;	    typedef struct __wt_item WT_ITEM;
struct __wt_session;	    typedef struct __wt_session WT_SESSION;

/*!
 * A raw item of data to be managed.  Data items have a pointer to the data and
 * a length (limited to 4GB for items stored in tables).
 */
struct __wt_item {
	/*!
	 * The memory reference of the data item.
	 *
	 * For items returned by a WT_CURSOR, the pointer is only valid until
	 * the next operation on that cursor.  Applications that need to keep
	 * an item across multiple cursor operations must make a copy.
	 */
	const void *data;

	/*!
	 * The number of bytes in the data item.
	 */
	uint32_t size;

#ifndef DOXYGEN
#define	WT_ITEM_ALIGNED					0x00000001
#define	WT_ITEM_INUSE					0x00000002
#define	WT_ITEM_MAPPED					0x00000004
	/* This appears in the middle of the struct to avoid padding. */
	/*! Object flags (internal use). */
	uint32_t flags;

	/*! Managed memory chunk (internal use). */
	void *mem;
	/*! Managed memory size (internal use). */
	size_t memsize;
#endif
};

/*!
 * The maximum packed size of a 64-bit integer.  The ::wiredtiger_struct_pack
 * function will pack single long integers into at most this many bytes.
 */
#define	WT_INTPACK64_MAXSIZE	((int)sizeof (int64_t) + 1)

/*!
 * The maximum packed size of a 32-bit integer.  The ::wiredtiger_struct_pack
 * function will pack single integers into at most this many bytes.
 */
#define	WT_INTPACK32_MAXSIZE	((int)sizeof (int32_t) + 1)

/*!
 * A WT_CURSOR handle is the interface to a cursor.
 *
 * Cursors allow data to be searched, iterated and modified, implementing the
 * CRUD (create, read, update and delete) operations.  Cursors are opened in
 * the context of a session.  If a transaction is started, cursors operate in
 * the context of the transaction until the transaction is resolved.
 *
 * Raw data is represented by key/value pairs of WT_ITEM structures, but
 * cursors can also provide access to fields within the key and value if the
 * formats are described in the WT_SESSION::create method.
 *
 * In the common case, a cursor is used to access records in a table.  However,
 * cursors can be used on subsets of tables (such as a single column or a
 * projection of multiple columns), as an interface to statistics, configuration
 * data or application-specific data sources.  See WT_SESSION::open_cursor for
 * more information.
 *
 * <b>Thread safety:</b> A WT_CURSOR handle is not usually shared between
 * threads, see @ref threads for more information.
 */
struct __wt_cursor {
	WT_SESSION *session;	/*!< The session handle for this cursor. */

	/*!
	 * The name of the data source for the cursor, matches the \c uri
	 * parameter to WT_SESSION::open_cursor used to open the cursor.
	 */
	const char *uri;

	/*!
	 * The format of the data packed into key items.  See @ref packing for
	 * details.  If not set, a default value of "u" is assumed, and
	 * applications must use WT_ITEM structures to manipulate untyped byte
	 * arrays.
	 */
	const char *key_format;

	/*!
	 * The format of the data packed into value items.  See @ref packing
	 * for details.  If not set, a default value of "u" is assumed, and
	 * applications must use WT_ITEM structures to manipulate untyped byte
	 * arrays.
	 */
	const char *value_format;

	/*!
	 * @name Data access
	 * @{
	 */
	/*!
	 * Get the key for the current record.
	 *
	 * @snippet ex_all.c Get the cursor's string key
	 *
	 * @snippet ex_all.c Get the cursor's record number key
	 *
	 * @param cursor the cursor handle
	 * @param ... pointers to hold key fields corresponding to
	 * WT_CURSOR::key_format.
	 * @errors
	 */
	int __F(get_key)(WT_CURSOR *cursor, ...);

	/*!
	 * Get the value for the current record.
	 *
	 * @snippet ex_all.c Get the cursor's string value
	 *
	 * @snippet ex_all.c Get the cursor's raw value
	 *
	 * @param cursor the cursor handle
	 * @param ... pointers to hold value fields corresponding to
	 * WT_CURSOR::value_format.
	 * @errors
	 */
	int __F(get_value)(WT_CURSOR *cursor, ...);

	/*!
	 * Set the key for the next operation.
	 *
	 * @snippet ex_all.c Set the cursor's string key
	 *
	 * @snippet ex_all.c Set the cursor's record number key
	 *
	 * @param cursor the cursor handle
	 * @param ... key fields corresponding to WT_CURSOR::key_format.
	 *
	 * If an error occurs during this operation, a flag will be set in the
	 * cursor, and the next operation to access the key will fail.  This
	 * simplifies error handling in applications.
	 */
	void __F(set_key)(WT_CURSOR *cursor, ...);

	/*!
	 * Set the value for the next operation.
	 *
	 * @snippet ex_all.c Set the cursor's string value
	 *
	 * @snippet ex_all.c Set the cursor's raw value
	 *
	 * @param cursor the cursor handle
	 * @param ... value fields corresponding to WT_CURSOR::value_format.
	 *
	 * If an error occurs during this operation, a flag will be set in the
	 * cursor, and the next operation to access the value will fail.  This
	 * simplifies error handling in applications.
	 */
	void __F(set_value)(WT_CURSOR *cursor, ...);
	/*! @} */

	/*!
	 * @name Cursor positioning
	 * @{
	 */
	/*!
	 * Return the ordering relationship between two cursors: both cursors
	 * must have the same data source and have valid keys.
	 *
	 * @snippet ex_all.c Cursor comparison
	 *
	 * @param cursor the cursor handle
	 * @param other another cursor handle
	 * @param comparep the status of the comparison: < 0 if
	 * <code>cursor</code> refers to a key that appears before
	 * <code>other</code>, 0 if the cursors refer to the same key,
	 * and > 0 if <code>cursor</code> refers to a key that appears after
	 * <code>other</code>.
	 * @errors
	 */
	int __F(compare)(WT_CURSOR *cursor, WT_CURSOR *other, int *comparep);

	/*!
	 * Return the next record.
	 *
	 * @snippet ex_all.c Return the next record
	 *
	 * @param cursor the cursor handle
	 * @errors
	 */
	int __F(next)(WT_CURSOR *cursor);

	/*!
	 * Return the previous record.
	 *
	 * @snippet ex_all.c Return the previous record
	 *
	 * @param cursor the cursor handle
	 * @errors
	 */
	int __F(prev)(WT_CURSOR *cursor);

	/*!
	 * Reset the position of the cursor.  Any resources held by the cursor
	 * are released, and the cursor's key and position are no longer valid.
	 * A subsequent iteration with WT_CURSOR::next will move to the first
	 * record, or with WT_CURSOR::prev will move to the last record.
	 *
	 * @snippet ex_all.c Reset the cursor
	 *
	 * @param cursor the cursor handle
	 * @errors
	 */
	int __F(reset)(WT_CURSOR *cursor);

	/*!
	 * Move to the record matching the key. The key must first be set.
	 *
	 * @snippet ex_all.c Search for an exact match
	 *
	 * @param cursor the cursor handle
	 * @errors
	 */
	int __F(search)(WT_CURSOR *cursor);

	/*!
	 * Move to the record matching the key if it exists, or a record that
	 * would be adjacent.  Either the smallest record larger than the key
	 * or the largest record smaller than the key (in other words, a
	 * logically adjacent key).  The key must first be set.
	 *
	 * @snippet ex_all.c Search for an exact or adjacent match
	 *
	 * @snippet ex_all.c Forward scan greater than or equal
	 *
	 * @snippet ex_all.c Backward scan less than
	 *
	 * @param cursor the cursor handle
	 * @param exactp the status of the search: 0 if an exact match is
	 * found, < 0 if a smaller key is returned, > 0 if a larger key is
	 * returned
	 * @errors
	 */
	int __F(search_near)(WT_CURSOR *cursor, int *exactp);
	/*! @} */

	/*!
	 * @name Data modification
	 * @{
	 */
	/*!
	 * Insert a record, and optionally overwrite an existing record.
	 * If the cursor was not configured with "append" or "overwrite", both
	 * the key and value must be set and the record must not already exist;
	 * the record will be inserted.
	 *
	 * If the cursor was configured with "overwrite", both the key and value
	 * must be set; if the record already exists, the key's value will be
	 * updated, otherwise, the record will be inserted.
	 *
	 * If a cursor with record number keys was configured with "append",
	 * the value must be set; a new record will be appended and the record
	 * number set as the cursor key value.
	 *
	 * Inserting a new record after the current maximum record in a
	 * fixed-length bit field column-store (that is, a store with an
	 * 'r' type key and 't' type value) implicitly creates the missing
	 * records as records with a value of 0.
	 *
	 * @snippet ex_all.c Insert a new record
	 *
	 * @snippet ex_all.c Insert a new record or overwrite an existing record
	 *
	 * @snippet ex_all.c Insert a new record and assign a record number
	 *
	 * @param cursor the cursor handle
	 * @errors
	 */
	int __F(insert)(WT_CURSOR *cursor);

	/*!
	 * Update a record.  Both key and value must be set, the key must
	 * exist, and the value of the key's record will be updated.
	 *
	 * @snippet ex_all.c Update an existing record
	 *
	 * @param cursor the cursor handle
	 * @errors
	 * In particular, if no record with the specified key exists,
	 * ::WT_NOTFOUND is returned.
	 */
	int __F(update)(WT_CURSOR *cursor);

	/*!
	 * Remove a record.  The key must be set, and the key's record will be
	 * removed.
	 *
	 * Removing a record in a fixed-length bit field column-store
	 * (that is, a store with an 'r' type key and 't' type value) is
	 * identical to setting the record's value to 0.
	 *
	 * @snippet ex_all.c Remove a record
	 *
	 * @param cursor the cursor handle
	 * @errors
	 * In particular, if no record with the specified key exists,
	 * ::WT_NOTFOUND is returned.
	 */
	int __F(remove)(WT_CURSOR *cursor);
	/*! @} */

	/*!
	 * Close the cursor.
	 *
	 * This releases the resources associated with the cursor handle.
	 * Cursors are closed implicitly by ending the enclosing connection or
	 * closing the session in which they were opened.
	 *
	 * @snippet ex_all.c Close the cursor
	 *
	 * @param cursor the cursor handle
	 * @errors
	 */
	int __F(close)(WT_CURSOR *cursor);

	/*
	 * Protected fields, only to be used by cursor implementations.
	 */
#if !defined(SWIG) && !defined(DOXYGEN)
	/*
	 * !!!
	 * Explicit representations of structures from queue.h.
	 * TAILQ_ENTRY(wt_cursor) q;
	 */
	struct {
		WT_CURSOR *tqe_next;
		WT_CURSOR **tqe_prev;
	} q;				/* Linked list of WT_CURSORs. */

	uint64_t recno;
	uint8_t raw_recno_buf[WT_INTPACK64_MAXSIZE];
					/* Holds a recno in raw mode. */
	WT_ITEM key, value;
	int saved_err;			/* Saved error in set_{key,value}. */

	/* Data source cursors have underlying application-owned cursors. */
	WT_CURSOR *data_source;

#define	WT_CURSTD_APPEND	0x0001
#define	WT_CURSTD_DUMP_HEX	0x0002
#define	WT_CURSTD_DUMP_PRINT	0x0004
#define	WT_CURSTD_KEY_APP	0x0008
#define	WT_CURSTD_KEY_RET	0x0010
#define	WT_CURSTD_KEY_SET	(WT_CURSTD_KEY_APP | WT_CURSTD_KEY_RET)
#define	WT_CURSTD_OPEN		0x0020
#define	WT_CURSTD_OVERWRITE	0x0040
#define	WT_CURSTD_RAW		0x0080
#define	WT_CURSTD_VALUE_APP	0x0100
#define	WT_CURSTD_VALUE_RET	0x0200
#define	WT_CURSTD_VALUE_SET	(WT_CURSTD_VALUE_APP | WT_CURSTD_VALUE_RET)
	uint32_t flags;
#endif
};

/*!
 * All data operations are performed in the context of a WT_SESSION.  This
 * encapsulates the thread and transactional context of the operation.
 *
 * <b>Thread safety:</b> A WT_SESSION handle is not usually shared between
 * threads, see @ref threads for more information.
 */
struct __wt_session {
	/*! The connection for this session. */
	WT_CONNECTION *connection;

	/*!
	 * Close the session handle.
	 *
	 * This will release the resources associated with the session handle,
	 * including rolling back any active transactions and closing any
	 * cursors that remain open in the session.
	 *
	 * @snippet ex_all.c Close a session
	 *
	 * @param session the session handle
	 * @configempty{session.close, see dist/api_data.py}
	 * @errors
	 */
	int __F(close)(WT_SESSION *session, const char *config);

	/*!
	 * Reconfigure a session handle.
	 *
	 * @snippet ex_all.c Reconfigure a session
	 *
	 * WT_SESSION::reconfigure will fail if a transaction is in progress
	 * in the session.
	 * All open cursors are reset.
	 *
	 * @param session the session handle
	 * @configstart{session.reconfigure, see dist/api_data.py}
	 * @config{isolation, the default isolation level for operations in this
	 * session., a string\, chosen from the following options: \c
	 * "read-uncommitted"\, \c "read-committed"\, \c "snapshot"; default \c
	 * read-committed.}
	 * @configend
	 * @errors
	 */
	int __F(reconfigure)(WT_SESSION *session, const char *config);

	/*!
	 * @name Cursor handles
	 * @{
	 */

	/*!
	 * Open a new cursor on a data source or duplicate an existing cursor.
	 *
	 * @snippet ex_all.c Open a cursor
	 *
	 * An existing cursor can be duplicated by passing it as the \c to_dup
	 * parameter and setting the \c uri parameter to \c NULL:
	 *
	 * @snippet ex_all.c Duplicate a cursor
	 *
	 * Cursors being duplicated must have a key set, and successfully
	 * duplicated cursors are positioned at the same place in the data
	 * source as the original.
	 *
	 * To reconfigure a cursor, duplicate it with a new configuration value:
	 *
	 * @snippet ex_all.c Reconfigure a cursor
	 *
	 * Cursor handles should be discarded by calling WT_CURSOR::close.
	 *
	 * Cursors capable of supporting transactional operations operate in the
	 * context of the current transaction, if any.  Ending a transaction
	 * implicitly resets all open cursors.
	 *
	 * Cursors are relatively light-weight objects but may hold references
	 * to heavier-weight objects; applications should re-use cursors when
	 * possible, but instantiating new cursors is not so expensive that
	 * applications need to cache cursors at all cost.
	 *
	 * @param session the session handle
	 * @param uri the data source on which the cursor operates; cursors
	 *  are usually opened on tables, however, cursors can be opened on
	 *  any data source, regardless of whether it is ultimately stored
	 *  in a table.  Some cursor types may have limited functionality
	 *  (for example, they may be read-only or not support transactional
	 *  updates).  See @ref data_sources for more information.
	 *  <br>
	 *  The following are the builtin cursor types:
	 *  <table>
	 *  @hrow{URI, Type, Key/Value types}
	 *  @row{<tt>backup:</tt>,
	 *	hot backup cursor,
	 *	key=<code>string</code>\, see @ref hot_backup for details}
	 *  @row{<tt>colgroup:\<table name\>:\<column group name\></tt>,
	 *	column group cursor,
	 *	table key\, column group value(s)}
	 *  @row{<tt>config:[\<uri\>]</tt>,
	 *	object configuration cursor, (key=config string\,
	 *	value=config value)}
	 *  @row{<tt>file:\<file name\></tt>,
	 *	file cursor,
	 *	file key\, file value(s)}
	 *  @row{<tt>index:\<table name\>:\<index name\></tt>,
	 *	index cursor,
	 *	key=index key\, value=table value(s)}
	 *  @row{<tt>lsm:\<name\></tt>,
	 *	LSM cursor (key=LSM key\, value=LSM value), See also: @ref lsm}
	 *  @row{<tt>statistics:[\<data source URI\>]</tt>,
	 *	database or data source statistics cursor,
	 *	key=<code>int id</code>\, value=(<code>string description\,
	 *	string value\, uint64_t value</code>)\,
	 *	see @ref data_statistics for details}
	 *  @row{<tt>table:\<table name\></tt>,
	 *	table cursor,
	 *	table key\, table value(s)}
	 *  </table>
	 * @param to_dup a cursor to duplicate
	 * @configstart{session.open_cursor, see dist/api_data.py}
	 * @config{append, append the value as a new record\, creating a new
	 * record number key; valid only for cursors with record number keys., a
	 * boolean flag; default \c false.}
	 * @config{bulk, configure the cursor for bulk-loading\, a fast\,
	 * initial load path (see @ref bulk_load for more information).
	 * Bulk-load may only be used for newly created objects and cursors
	 * configured for bulk-load only support the WT_CURSOR::insert and
	 * WT_CURSOR::close methods.  When bulk-loading row-store objects\, keys
	 * must be loaded in sorted order.  The value is usually a true/false
	 * flag; when bulk-loading fixed-length column store objects\, the
	 * special value \c bitmap allows chunks of a memory resident bitmap to
	 * be loaded directly into a file by passing a \c WT_ITEM to
	 * WT_CURSOR::set_value where the \c size field indicates the number of
	 * records in the bitmap (as specified by the object's \c value_format
	 * configuration). Bulk-loaded bitmap values must end on a byte boundary
	 * relative to the bit count (except for the last set of values
	 * loaded)., a string; default \c false.}
	 * @config{checkpoint, the name of a checkpoint to open (the reserved
	 * name "WiredTigerCheckpoint" opens the most recent internal checkpoint
	 * taken for the object). The cursor does not support data
	 * modification., a string; default empty.}
	 * @config{dump, configure the cursor for dump format inputs and
	 * outputs: "hex" selects a simple hexadecimal format\, "print" selects
	 * a format where only non-printing characters are hexadecimal encoded.
	 * The cursor dump format is compatible with the @ref util_dump and @ref
	 * util_load commands., a string\, chosen from the following options: \c
	 * "hex"\, \c "print"; default empty.}
	 * @config{next_random, configure the cursor to return a pseudo-random
	 * record from the object; valid only for row-store cursors.  Cursors
	 * configured with next_random only support the WT_CURSOR::next and
	 * WT_CURSOR::close methods.  See @ref cursor_random for details., a
	 * boolean flag; default \c false.}
	 * @config{overwrite, change the behavior of the cursor's insert method
	 * to overwrite previously existing values., a boolean flag; default \c
	 * false.}
	 * @config{raw, ignore the encodings for the key and value\, manage data
	 * as if the formats were \c "u". See @ref cursor_raw for details., a
	 * boolean flag; default \c false.}
	 * @config{statistics_clear, reset statistics counters when the cursor
	 * is closed; valid only for statistics cursors., a boolean flag;
	 * default \c false.}
	 * @config{statistics_fast, only gather statistics that don't require
	 * traversing the tree; valid only for statistics cursors., a boolean
	 * flag; default \c false.}
	 * @config{target, if non-empty\, backup the list of objects; valid only
	 * for a backup data source., a list of strings; default empty.}
	 * @configend
	 * @param[out] cursorp a pointer to the newly opened cursor
	 * @errors
	 */
	int __F(open_cursor)(WT_SESSION *session,
	    const char *uri, WT_CURSOR *to_dup,
	    const char *config, WT_CURSOR **cursorp);
	/*! @} */

	/*!
	 * @name Table operations
	 * @{
	 */
	/*!
	 * Create a table, column group, index or file.
	 *
	 * @snippet ex_all.c Create a table
	 *
	 * @param session the session handle
	 * @param name the URI of the object to create, such as
	 * \c "table:stock". For a description of URI formats
	 * see @ref data_sources.
	 * @configstart{session.create, see dist/api_data.py}
	 * @config{allocation_size, the file unit allocation size\, in bytes\,
	 * must a power-of-two; smaller values decrease the file space required
	 * by overflow items\, and the default value of 512B is a good choice
	 * absent requirements from the operating system or storage device., an
	 * integer between 512B and 128MB; default \c 512B.}
	 * @config{block_compressor, configure a compressor for file blocks.
	 * Permitted values are empty (off) or \c "bzip2"\, \c "snappy" or
	 * custom compression engine \c "name" created with
	 * WT_CONNECTION::add_compressor.  See @ref compression for more
	 * information., a string; default empty.}
	 * @config{cache_resident, do not ever evict the object's pages; see
	 * @ref tuning_cache_resident for more information., a boolean flag;
	 * default \c false.}
	 * @config{checksum, configure file block checksums; permitted values
	 * are <code>on</code> (checksum all file blocks)\, <code>off</code>
	 * (checksum no file blocks) and <code>uncompresssed</code> (checksum
	 * only file blocks which are not compressed for some reason). The \c
	 * uncompressed value is for applications which can reasonably rely on
	 * decompression to fail if a block has been corrupted., a string\,
	 * chosen from the following options: \c "on"\, \c "off"\, \c
	 * "uncompressed"; default \c on.}
	 * @config{colgroups, comma-separated list of names of column groups.
	 * Each column group is stored separately\, keyed by the primary key of
	 * the table.  If no column groups are specified\, all columns are
	 * stored together in a single file.  All value columns in the table
	 * must appear in at least one column group.  Each column group must be
	 * created with a separate call to WT_SESSION::create., a list of
	 * strings; default empty.}
	 * @config{collator, configure custom collation for keys.  Value must be
	 * a collator name created with WT_CONNECTION::add_collator., a string;
	 * default empty.}
	 * @config{columns, list of the column names.  Comma-separated list of
	 * the form <code>(column[\,...])</code>. For tables\, the number of
	 * entries must match the total number of values in \c key_format and \c
	 * value_format.  For colgroups and indices\, all column names must
	 * appear in the list of columns for the table., a list of strings;
	 * default empty.}
	 * @config{dictionary, the maximum number of unique values remembered in
	 * the Btree row-store leaf page value dictionary; see @ref
	 * file_formats_compression for more information., an integer greater
	 * than or equal to 0; default \c 0.}
	 * @config{exclusive, fail if the object exists.  When false (the
	 * default)\, if the object exists\, check that its settings match the
	 * specified configuration., a boolean flag; default \c false.}
	 * @config{format, the file format., a string\, chosen from the
	 * following options: \c "btree"; default \c btree.}
	 * @config{huffman_key, configure Huffman encoding for keys.  Permitted
	 * values are empty (off)\, \c "english"\, \c "utf8<file>" or \c
	 * "utf16<file>". See @ref huffman for more information., a string;
	 * default empty.}
	 * @config{huffman_value, configure Huffman encoding for values.
	 * Permitted values are empty (off)\, \c "english"\, \c "utf8<file>" or
	 * \c "utf16<file>". See @ref huffman for more information., a string;
	 * default empty.}
	 * @config{internal_item_max, the largest key stored within an internal
	 * node\, in bytes.  If non-zero\, any key larger than the specified
	 * size will be stored as an overflow item (which may require additional
	 * I/O to access). If zero\, a default size is chosen that permits at
	 * least 8 keys per internal page., an integer greater than or equal to
	 * 0; default \c 0.}
	 * @config{internal_key_truncate, configure internal key truncation\,
	 * discarding unnecessary trailing bytes on internal keys (ignored for
	 * custom collators)., a boolean flag; default \c true.}
	 * @config{internal_page_max, the maximum page size for internal nodes\,
	 * in bytes; the size must be a multiple of the allocation size and is
	 * significant for applications wanting to avoid excessive L2 cache
	 * misses while searching the tree.  The page maximum is the bytes of
	 * uncompressed data\, that is\, the limit is applied before any block
	 * compression is done., an integer between 512B and 512MB; default \c
	 * 2KB.}
	 * @config{key_format, the format of the data packed into key items.
	 * See @ref schema_format_types for details.  By default\, the
	 * key_format is \c 'u' and applications use WT_ITEM structures to
	 * manipulate raw byte arrays.  By default\, records are stored in
	 * row-store files: keys of type \c 'r' are record numbers and records
	 * referenced by record number are stored in column-store files., a
	 * format string; default \c u.}
	 * @config{key_gap, the maximum gap between instantiated keys in a Btree
	 * leaf page\, constraining the number of keys processed to instantiate
	 * a random Btree leaf page key., an integer greater than or equal to 0;
	 * default \c 10.}
	 * @config{leaf_item_max, the largest key or value stored within a leaf
	 * node\, in bytes.  If non-zero\, any key or value larger than the
	 * specified size will be stored as an overflow item (which may require
	 * additional I/O to access). If zero\, a default size is chosen that
	 * permits at least 4 key and value pairs per leaf page., an integer
	 * greater than or equal to 0; default \c 0.}
	 * @config{leaf_page_max, the maximum page size for leaf nodes\, in
	 * bytes; the size must be a multiple of the allocation size\, and is
	 * significant for applications wanting to maximize sequential data
	 * transfer from a storage device.  The page maximum is the bytes of
	 * uncompressed data\, that is\, the limit is applied before any block
	 * compression is done., an integer between 512B and 512MB; default \c
	 * 1MB.}
	 * @config{lsm_auto_throttle, Throttle inserts into LSM trees if
	 * flushing to disk isn't keeping up., a boolean flag; default \c true.}
	 * @config{lsm_bloom, create bloom filters on LSM tree chunks as they
	 * are merged., a boolean flag; default \c true.}
	 * @config{lsm_bloom_bit_count, the number of bits used per item for LSM
	 * bloom filters., an integer between 2 and 1000; default \c 8.}
	 * @config{lsm_bloom_config, config string used when creating Bloom
	 * filter files\, passed to WT_SESSION::create., a string; default
	 * empty.}
	 * @config{lsm_bloom_hash_count, the number of hash values per item used
	 * for LSM bloom filters., an integer between 2 and 100; default \c 4.}
	 * @config{lsm_bloom_newest, create a bloom filter on an LSM tree chunk
	 * before it's first merge.  Only supported if bloom filters are
	 * enabled., a boolean flag; default \c false.}
	 * @config{lsm_bloom_oldest, create a bloom filter on the oldest LSM
	 * tree chunk.  Only supported if bloom filters are enabled., a boolean
	 * flag; default \c false.}
	 * @config{lsm_chunk_size, the maximum size of the in-memory chunk of an
	 * LSM tree., an integer between 512K and 500MB; default \c 2MB.}
	 * @config{lsm_merge_max, the maximum number of chunks to include in a
	 * merge operation., an integer between 2 and 100; default \c 15.}
	 * @config{lsm_merge_threads, the number of thread to perform merge
	 * operations., an integer between 1 and 10; default \c 1.}
	 * @config{memory_page_max, the maximum size a page can grow to in
	 * memory before being reconciled to disk.  The specified size will be
	 * adjusted to a lower bound of <code>50 * leaf_page_max</code>. This
	 * limit is soft - it is possible for pages to be temporarily larger
	 * than this value., an integer between 512B and 10TB; default \c 5MB.}
	 * @config{os_cache_dirty_max, maximum dirty system buffer cache usage\,
	 * in bytes.  If non-zero\, schedule writes for dirty blocks belonging
	 * to this object in the system buffer cache after that many bytes from
	 * this object are written into the buffer cache., an integer greater
	 * than or equal to 0; default \c 0.}
	 * @config{os_cache_max, maximum system buffer cache usage\, in bytes.
	 * If non-zero\, evict object blocks from the system buffer cache after
	 * that many bytes from this object are read or written into the buffer
	 * cache., an integer greater than or equal to 0; default \c 0.}
	 * @config{prefix_compression, configure row-store format key prefix
	 * compression., a boolean flag; default \c true.}
	 * @config{source, set a custom data source URI for a column group\,
	 * index or simple table.  By default\, the data source URI is derived
	 * from the \c type and the column group or index name.  Applications
	 * can create tables from existing data sources by supplying a \c source
	 * configuration., a string; default empty.}
	 * @config{split_pct, the Btree page split size as a percentage of the
	 * maximum Btree page size\, that is\, when a Btree page is split\, it
	 * will be split into smaller pages\, where each page is the specified
	 * percentage of the maximum Btree page size., an integer between 25 and
	 * 100; default \c 75.}
	 * @config{type, set the type of data source used to store a column
	 * group\, index or simple table.  By default\, a \c "file:" URI is
	 * derived from the object name.  The \c type configuration can be used
	 * to switch to a different storage format\, such as LSM. Ignored if an
	 * explicit URI is supplied with a \c source configuration., a string\,
	 * chosen from the following options: \c "file"\, \c "lsm"; default \c
	 * file.}
	 * @config{value_format, the format of the data packed into value items.
	 * See @ref schema_format_types for details.  By default\, the
	 * value_format is \c 'u' and applications use a WT_ITEM structure to
	 * manipulate raw byte arrays.  Value items of type 't' are bitfields\,
	 * and when configured with record number type keys\, will be stored
	 * using a fixed-length store., a format string; default \c u.}
	 * @configend
	 * @errors
	 */
	int __F(create)(WT_SESSION *session,
	    const char *name, const char *config);

	/*!
	 * Compact an object.
	 *
	 * @snippet ex_all.c Compact a table
	 *
	 * @param session the session handle
	 * @param name the URI of the object to compact, such as
	 * \c "table:stock"
	 * @configstart{session.compact, see dist/api_data.py}
	 * @config{trigger, Compaction will not be attempted unless the
	 * specified percentage of the underlying objects is expected to be
	 * recovered by compaction., an integer between 10 and 50; default \c
	 * 30.}
	 * @configend
	 * @errors
	 */
	int __F(compact)(WT_SESSION *session,
	    const char *name, const char *config);

	/*!
	 * Drop (delete) an object.
	 *
	 * @snippet ex_all.c Drop a table
	 *
	 * @param session the session handle
	 * @param name the URI of the object to drop, such as \c "table:stock"
	 * @configstart{session.drop, see dist/api_data.py}
	 * @config{force, return success if the object does not exist., a
	 * boolean flag; default \c false.}
	 * @config{remove_files, should the underlying files be removed?., a
	 * boolean flag; default \c true.}
	 * @configend
	 * @ebusy_errors
	 */
	int __F(drop)(WT_SESSION *session,
	    const char *name, const char *config);

	/*!
	 * Rename an object.
	 *
	 * @snippet ex_all.c Rename a table
	 *
	 * @param session the session handle
	 * @param uri the current URI of the object, such as \c "table:old"
	 * @param newuri the new URI of the object, such as \c "table:new"
	 * @configempty{session.rename, see dist/api_data.py}
	 * @ebusy_errors
	 */
	int __F(rename)(WT_SESSION *session,
	    const char *uri, const char *newuri, const char *config);

	/*!
	 * Salvage a file or table
	 *
	 * Salvage rebuilds the file, or files of which a table is comprised,
	 * discarding any corrupted file blocks.
	 *
	 * Previously deleted records may re-appear, and inserted records may
	 * disappear, when salvage is done, so salvage should not be run
	 * unless it is known to be necessary.  Normally, salvage should be
	 * called after a file or table has been corrupted, as reported by the
	 * WT_SESSION::verify method.
	 *
	 * Files are rebuilt in place, the salvage method overwrites the
	 * existing files.
	 *
	 * @snippet ex_all.c Salvage a table
	 *
	 * @param session the session handle
	 * @param name the URI of the file or table to salvage
	 * @configstart{session.salvage, see dist/api_data.py}
	 * @config{force, force salvage even of files that do not appear to be
	 * WiredTiger files., a boolean flag; default \c false.}
	 * @configend
	 * @ebusy_errors
	 */
	int __F(salvage)(WT_SESSION *session,
	    const char *name, const char *config);

	/*!
	 * Truncate a file, table or cursor range.
	 *
	 * Truncate a file or table.
	 * @snippet ex_all.c Truncate a table
	 *
	 * Truncate a cursor range.  When truncating based on a cursor position,
	 * it is not required the cursor reference a record in the object, only
	 * that the key be set.  This allows applications to discard portions of
	 * the object name space without knowing exactly what records the object
	 * contains.
	 * @snippet ex_all.c Truncate a range
	 *
	 * @param session the session handle
	 * @param name the URI of the file or table to truncate
	 * @param start optional cursor marking the first record discarded;
	 * if <code>NULL</code>, the truncate starts from the beginning of
	 * the object
	 * @param stop optional cursor marking the last record discarded;
	 * if <code>NULL</code>, the truncate continues to the end of the
	 * object
	 * @configempty{session.truncate, see dist/api_data.py}
	 * @ebusy_errors
	 */
	int __F(truncate)(WT_SESSION *session,
	    const char *name,
	    WT_CURSOR *start, WT_CURSOR *stop, const char *config);

	/*!
	 * Upgrade a file or table.
	 *
	 * Upgrade upgrades a file or table, if upgrade is required.
	 *
	 * @snippet ex_all.c Upgrade a table
	 *
	 * @param session the session handle
	 * @param name the URI of the file or table to upgrade
	 * @configempty{session.upgrade, see dist/api_data.py}
	 * @ebusy_errors
	 */
	int __F(upgrade)(WT_SESSION *session,
	    const char *name, const char *config);

	/*!
	 * Verify a file or table.
	 *
	 * Verify reports if a file, or the files of which a table is
	 * comprised, have been corrupted.  The WT_SESSION::salvage method
	 * can be used to repair a corrupted file,
	 *
	 * @snippet ex_all.c Verify a table
	 *
	 * @param session the session handle
	 * @param name the URI of the file or table to verify
	 * @configstart{session.verify, see dist/api_data.py}
	 * @config{dump_address, Display addresses and page types as pages are
	 * verified\, using the application's message handler\, intended for
	 * debugging., a boolean flag; default \c false.}
	 * @config{dump_blocks, Display the contents of on-disk blocks as they
	 * are verified\, using the application's message handler\, intended for
	 * debugging., a boolean flag; default \c false.}
	 * @config{dump_pages, Display the contents of in-memory pages as they
	 * are verified\, using the application's message handler\, intended for
	 * debugging., a boolean flag; default \c false.}
	 * @configend
	 * @ebusy_errors
	 */
	int __F(verify)(WT_SESSION *session,
	    const char *name, const char *config);
	/*! @} */

	/*!
	 * @name Transactions
	 * @{
	 */
	/*!
	 * Start a transaction in this session.
	 *
	 * The transaction remains active until ended by
	 * WT_SESSION::commit_transaction or WT_SESSION::rollback_transaction.
	 * Operations performed on cursors capable of supporting transactional
	 * operations that are already open in this session, or which are opened
	 * before the transaction ends, will operate in the context of the
	 * transaction.
	 *
	 * All open cursors are reset.
	 *
	 * WT_SESSION::begin_transaction will fail if a transaction is already
	 * in progress in the session.
	 *
	 * @snippet ex_all.c transaction commit/rollback
	 *
	 * @param session the session handle
	 * @configstart{session.begin_transaction, see dist/api_data.py}
	 * @config{isolation, the isolation level for this transaction; defaults
	 * to the session's isolation level., a string\, chosen from the
	 * following options: \c "read-uncommitted"\, \c "read-committed"\, \c
	 * "snapshot"; default empty.}
	 * @config{name, name of the transaction for tracing and debugging., a
	 * string; default empty.}
	 * @config{priority, priority of the transaction for resolving
	 * conflicts.  Transactions with higher values are less likely to
	 * abort., an integer between -100 and 100; default \c 0.}
	 * @config{sync, how to sync log records when the transaction commits.,
	 * a string\, chosen from the following options: \c "full"\, \c
	 * "flush"\, \c "write"\, \c "none"; default \c full.}
	 * @configend
	 * @errors
	 */
	int __F(begin_transaction)(WT_SESSION *session, const char *config);

	/*!
	 * Commit the current transaction.
	 *
	 * A transaction must be in progress when this method is called.
	 *
	 * All open cursors are reset.
	 *
	 * If WT_SESSION::commit_transaction returns an error, the transaction
	 * was rolled-back, not committed.
	 *
	 * @snippet ex_all.c transaction commit/rollback
	 *
	 * @param session the session handle
	 * @configempty{session.commit_transaction, see dist/api_data.py}
	 * @errors
	 */
	int __F(commit_transaction)(WT_SESSION *session, const char *config);

	/*!
	 * Roll back the current transaction.
	 *
	 * A transaction must be in progress when this method is called.
	 *
	 * All open cursors are reset.
	 *
	 * @snippet ex_all.c transaction commit/rollback
	 *
	 * @param session the session handle
	 * @configempty{session.rollback_transaction, see dist/api_data.py}
	 * @errors
	 */
	int __F(rollback_transaction)(WT_SESSION *session, const char *config);

	/*!
	 * Write a transactionally consistent snapshot of a database or set of
	 * objects.  The checkpoint includes all transactions committed before
	 * the checkpoint starts.  Additionally, checkpoints may optionally be
	 * discarded.
	 *
	 * @snippet ex_all.c Checkpoint examples
	 *
	 * @param session the session handle
	 * @configstart{session.checkpoint, see dist/api_data.py}
	 * @config{drop, specify a list of checkpoints to drop.  The list may
	 * additionally contain one of the following keys: \c "from=all" to drop
	 * all checkpoints\, \c "from=<checkpoint>" to drop all checkpoints
	 * after and including the named checkpoint\, or \c "to=<checkpoint>" to
	 * drop all checkpoints before and including the named checkpoint.
	 * Checkpoints cannot be dropped while a hot backup is in progress or if
	 * open in a cursor., a list of strings; default empty.}
	 * @config{force, checkpoints may be skipped if the underlying object
	 * has not been modified\, this option forces the checkpoint., a boolean
	 * flag; default \c false.}
	 * @config{name, if non-empty\, specify a name for the checkpoint., a
	 * string; default empty.}
	 * @config{target, if non-empty\, checkpoint the list of objects., a
	 * list of strings; default empty.}
	 * @configend
	 * @errors
	 */
	int __F(checkpoint)(WT_SESSION *session, const char *config);

	/*! @} */
};

/*!
 * A connection to a WiredTiger database.  The connection may be opened within
 * the same address space as the caller or accessed over a socket connection.
 *
 * Most applications will open a single connection to a database for each
 * process.  The first process to open a connection to a database will access
 * the database in its own address space.  Subsequent connections (if allowed)
 * will communicate with the first process over a socket connection to perform
 * their operations.
 *
 * <b>Thread safety:</b> A WT_CONNECTION handle may be shared between threads,
 * see @ref threads for more information.
 */
struct __wt_connection {
	/*!
	 * Close a connection.
	 *
	 * Any open sessions will be closed.
	 *
	 * @snippet ex_all.c Close a connection
	 *
	 * @param connection the connection handle
	 * @configempty{connection.close, see dist/api_data.py}
	 * @errors
	 */
	int __F(close)(WT_CONNECTION *connection, const char *config);

	/*!
	 * Reconfigure a connection handle.
	 *
	 * @snippet ex_all.c Reconfigure a connection
	 *
	 * @param connection the connection handle
	 * @configstart{connection.reconfigure, see dist/api_data.py}
	 * @config{cache_size, maximum heap memory to allocate for the cache.  A
	 * database should configure either a cache_size or a shared_cache not
	 * both., an integer between 1MB and 10TB; default \c 100MB.}
	 * @config{error_prefix, prefix string for error messages., a string;
	 * default empty.}
	 * @config{eviction_dirty_target, continue evicting until the cache has
	 * less dirty pages than this (as a percentage). Dirty pages will only
	 * be evicted if the cache is full enough to trigger eviction., an
	 * integer between 10 and 99; default \c 80.}
	 * @config{eviction_target, continue evicting until the cache becomes
	 * less full than this (as a percentage). Must be less than \c
	 * eviction_trigger., an integer between 10 and 99; default \c 80.}
	 * @config{eviction_trigger, trigger eviction when the cache becomes
	 * this full (as a percentage)., an integer between 10 and 99; default
	 * \c 95.}
	 * @config{shared_cache = (, shared cache configuration options.  A
	 * database should configure either a cache_size or a shared_cache not
	 * both., a set of related configuration options defined below.}
	 * @config{&nbsp;&nbsp;&nbsp;&nbsp;chunk, the granularity that a shared
	 * cache is redistributed., an integer between 1MB and 10TB; default \c
	 * 10MB.}
	 * @config{&nbsp;&nbsp;&nbsp;&nbsp;reserve, amount of cache this
	 * database is guaranteed to have available from the shared cache.  This
	 * setting is per database.  Defaults to the chunk size., an integer;
	 * default \c 0.}
	 * @config{&nbsp;&nbsp;&nbsp;&nbsp;name, name of a cache
	 * that is shared between databases., a string; default \c pool.}
	 * @config{&nbsp;&nbsp;&nbsp;&nbsp;size, maximum memory to allocate for
	 * the shared cache.  Setting this will update the value if one is
	 * already set., an integer between 1MB and 10TB; default \c 500MB.}
	 * @config{ ),,}
	 * @config{statistics, Maintain database statistics that may impact
	 * performance., a boolean flag; default \c false.}
	 * @config{verbose, enable messages for various events.  Options are
	 * given as a list\, such as
	 * <code>"verbose=[evictserver\,read]"</code>., a list\, with values
	 * chosen from the following options: \c "block"\, \c "shared_cache"\,
	 * \c "ckpt"\, \c "evict"\, \c "evictserver"\, \c "fileops"\, \c
	 * "hazard"\, \c "log"\, \c "lsm"\, \c "mutex"\, \c "read"\, \c
	 * "readserver"\, \c "reconcile"\, \c "salvage"\, \c "verify"\, \c
	 * "write"; default empty.}
	 * @configend
	 * @errors
	 */
	int __F(reconfigure)(WT_CONNECTION *connection, const char *config);

	/*!
	 * The home directory of the connection.
	 *
	 * @snippet ex_all.c Get the database home directory
	 *
	 * @param connection the connection handle
	 * @returns a pointer to a string naming the home directory
	 */
	const char *__F(get_home)(WT_CONNECTION *connection);

	/*!
	 * Add configuration options for a method.  See
	 * @ref custom_ds_config_add for more information.
	 *
	 * @snippet ex_all.c Configure method configuration
	 *
	 * @param connection the connection handle
	 * @param method the name of the method
	 * @param uri the object type or NULL for all object types
	 * @param config the additional configuration's name and default value
	 * @param type the additional configuration's type (must be one of
	 * \c "boolean"\, \c "int", \c "list" or \c "string")
	 * @param check the additional configuration check string, or NULL if
	 * none
	 * @errors
	 */
	int __F(configure_method)(WT_CONNECTION *connection,
	    const char *method, const char *uri,
	    const char *config, const char *type, const char *check);

	/*!
	 * Return if opening this handle created the database.
	 *
	 * @snippet ex_all.c Check if the database is newly created
	 *
	 * @param connection the connection handle
	 * @returns false (zero) if the connection existed before the call to
	 * ::wiredtiger_open, true (non-zero) if it was created by opening this
	 * handle.
	 */
	int __F(is_new)(WT_CONNECTION *connection);

	/*!
	 * @name Session handles
	 * @{
	 */
	/*!
	 * Open a session.
	 *
	 * @snippet ex_all.c Open a session
	 *
	 * @param connection the connection handle
	 * @param errhandler An error handler.  If <code>NULL</code>, the
	 * connection's error handler is used
	 * @configstart{connection.open_session, see dist/api_data.py}
	 * @config{isolation, the default isolation level for operations in this
	 * session., a string\, chosen from the following options: \c
	 * "read-uncommitted"\, \c "read-committed"\, \c "snapshot"; default \c
	 * read-committed.}
	 * @configend
	 * @param[out] sessionp the new session handle
	 * @errors
	 */
	int __F(open_session)(WT_CONNECTION *connection,
	    WT_EVENT_HANDLER *errhandler, const char *config,
	    WT_SESSION **sessionp);
	/*! @} */

	/*!
	 * @name Extensions
	 * @{
	 */
	/*!
	 * Load an extension.
	 *
	 * @snippet ex_all.c Load an extension
	 *
	 * @param connection the connection handle
	 * @param path the filename of the extension module
	 * @configstart{connection.load_extension, see dist/api_data.py}
	 * @config{entry, the entry point of the extension\, called to
	 * initialize the extension when it is loaded.  The signature of the
	 * function must match ::wiredtiger_extension_init., a string; default
	 * \c wiredtiger_extension_init.}
	 * @config{prefix, a prefix for all names registered by this extension
	 * (e.g.\, to make namespaces distinct or during upgrades., a string;
	 * default empty.}
	 * @config{terminate, a optional function in the extension that is
	 * called before the extension is unloaded during WT_CONNECTION::close.
	 * The signature of the function must match
	 * ::wiredtiger_extension_terminate., a string; default \c
	 * wiredtiger_extension_terminate.}
	 * @configend
	 * @errors
	 */
	int __F(load_extension)(WT_CONNECTION *connection,
	    const char *path, const char *config);

	/*!
	 * Add a custom data source.  See @ref custom_data_sources for more
	 * information.
	 *
	 * The application must first implement the WT_DATA_SOURCE interface
	 * and then register the implementation with WiredTiger:
	 *
	 * @snippet ex_data_source.c WT_DATA_SOURCE register
	 *
	 * @param connection the connection handle
	 * @param prefix the URI prefix for this data source, e.g., "file:"
	 * @param data_source the application-supplied implementation of
	 *	WT_DATA_SOURCE to manage this data source.
	 * @configempty{connection.add_data_source, see dist/api_data.py}
	 * @errors
	 */
	int __F(add_data_source)(WT_CONNECTION *connection, const char *prefix,
	    WT_DATA_SOURCE *data_source, const char *config);

	/*!
	 * Add a custom collation function.
	 *
	 * The application must first implement the WT_COLLATOR interface and
	 * then register the implementation with WiredTiger:
	 *
	 * @snippet ex_all.c WT_COLLATOR register
	 *
	 * @param connection the connection handle
	 * @param name the name of the collation to be used in calls to
	 * 	WT_SESSION::create
	 * @param collator the application-supplied collation handler
	 * @configempty{connection.add_collator, see dist/api_data.py}
	 * @errors
	 */
	int __F(add_collator)(WT_CONNECTION *connection,
	    const char *name, WT_COLLATOR *collator, const char *config);

	/*!
	 * Add a compression function.
	 *
	 * The application must first implement the WT_COMPRESSOR interface
	 * and then register the implementation with WiredTiger:
	 *
	 * @snippet ex_all.c WT_COMPRESSOR register
	 *
	 * @param connection the connection handle
	 * @param name the name of the compression function to be used in calls
	 *	to WT_SESSION::create
	 * @param compressor the application-supplied compression handler
	 * @configempty{connection.add_compressor, see dist/api_data.py}
	 * @errors
	 */
	int __F(add_compressor)(WT_CONNECTION *connection,
	    const char *name, WT_COMPRESSOR *compressor, const char *config);

	/*!
	 * Add a custom extractor for index keys or column groups.
	 * @notyet{custom extractors}
	 *
	 * The application must first implement the WT_EXTRACTOR interface and
	 * then register the implementation with WiredTiger:
	 *
	 * @snippet ex_all.c WT_EXTRACTOR register
	 *
	 * @param connection the connection handle
	 * @param name the name of the extractor to be used in calls to
	 * 	WT_SESSION::create
	 * @param extractor the application-supplied extractor
	 * @configempty{connection.add_extractor, see dist/api_data.py}
	 * @errors
	 */
	int __F(add_extractor)(WT_CONNECTION *connection, const char *name,
	    WT_EXTRACTOR *extractor, const char *config);

	/*!
	 * Return a reference to the WiredTiger extension functions.
	 *
	 * @snippet ex_data_source.c WT_EXTENSION_API declaration
	 *
	 * @param wt_conn the WT_CONNECTION handle
	 * @returns a reference to a WT_EXTENSION_API structure.
	 */
	WT_EXTENSION_API *__F(get_extension_api)(WT_CONNECTION *wt_conn);
	/*! @} */
};

/*!
 * Open a connection to a database.
 *
 * @snippet ex_all.c Open a connection
 *
 * @param home The path to the database home directory.  See @ref home
 * for more information.
 * @param errhandler An error handler.  If <code>NULL</code>, a builtin error
 * handler is installed that writes error messages to stderr
 * @configstart{wiredtiger_open, see dist/api_data.py}
 * @config{buffer_alignment, in-memory alignment (in bytes) for buffers used for
 * I/O. The default value of -1 indicates that a platform-specific alignment
 * value should be used (512 bytes on Linux systems\, zero elsewhere)., an
 * integer between -1 and 1MB; default \c -1.}
 * @config{cache_size, maximum heap memory to allocate for the cache.  A
 * database should configure either a cache_size or a shared_cache not both., an
 * integer between 1MB and 10TB; default \c 100MB.}
 * @config{checkpoint = (, periodically checkpoint the database., a set of
 * related configuration options defined below.}
 * @config{&nbsp;&nbsp;&nbsp;&nbsp;name, the checkpoint name., a string; default
 * \c "WiredTigerCheckpoint".}
 * @config{&nbsp;&nbsp;&nbsp;&nbsp;wait, seconds to
 * wait between each checkpoint; setting this value configures periodic
 * checkpoints., an integer between 1 and 100000; default \c 0.}
 * @config{ ),,}
 * @config{create, create the database if it does not exist., a boolean flag;
 * default \c false.}
 * @config{direct_io, Use \c O_DIRECT to access files.  Options are given as a
 * list\, such as <code>"direct_io=[data]"</code>. Many Linux systems do not
 * support mixing \c O_DIRECT and memory mapping or normal I/O to the same file.
 * If \c O_DIRECT is configured for data files on Linux systems\, memory mapping
 * should probably be turned off using the \c mmap=false configuration string
 * and any utilities used to copy the database files for the purposes of hot
 * backup should probably also specify \c O_DIRECT when configuring their file
 * access., a list\, with values chosen from the following options: \c "data"\,
 * \c "log"; default empty.}
 * @config{error_prefix, prefix string for error messages., a string; default
 * empty.}
 * @config{eviction_dirty_target, continue evicting until the cache has less
 * dirty pages than this (as a percentage). Dirty pages will only be evicted if
 * the cache is full enough to trigger eviction., an integer between 10 and 99;
 * default \c 80.}
 * @config{eviction_target, continue evicting until the cache becomes less full
 * than this (as a percentage). Must be less than \c eviction_trigger., an
 * integer between 10 and 99; default \c 80.}
 * @config{eviction_trigger, trigger eviction when the cache becomes this full
 * (as a percentage)., an integer between 10 and 99; default \c 95.}
 * @config{extensions, list of shared library extensions to load (using dlopen).
 * Optional values are passed as the \c config parameter to
 * WT_CONNECTION::load_extension.  For example\,
 * <code>extensions=(/path/ext.so={entry=my_entry})</code>., a list of strings;
 * default empty.}
 * @config{hazard_max, maximum number of simultaneous hazard pointers per
 * session handle., an integer greater than or equal to 15; default \c 1000.}
 * @config{log = (, enable logging., a set of related configuration options
 * defined below.}
 * @config{&nbsp;&nbsp;&nbsp;&nbsp;archive, automatically
 * archive unneeded log files., a boolean flag; default \c true".}
 * @config{&nbsp;&nbsp;&nbsp;&nbsp;file_max, maximum log file size., an integer
 * between 1MB and 512GB; default \c 100MB.}
 * @config{&nbsp;&nbsp;&nbsp;&nbsp;path, the pathname to a file into which the
 * log records are written.  It will have log numbers appended to it the file
 * name.  If the value is not an absolute path name\, the file is created
 * relative to the database home., a string; default \c "WiredTigerLog".}
 * @config{ ),,}
 * @config{lsm_merge, merge LSM chunks where possible., a boolean flag; default
 * \c true.}
 * @config{mmap, Use memory mapping to access files when possible., a boolean
 * flag; default \c true.}
 * @config{multiprocess, permit sharing between processes (will automatically
 * start an RPC server for primary processes and use RPC for secondary
 * processes). <b>Not yet supported in WiredTiger</b>., a boolean flag; default
 * \c false.}
 * @config{session_max, maximum expected number of sessions (including server
 * threads)., an integer greater than or equal to 1; default \c 50.}
 * @config{shared_cache = (, shared cache configuration options.  A database
 * should configure either a cache_size or a shared_cache not both., a set of
 * related configuration options defined below.}
 * @config{&nbsp;&nbsp;&nbsp;&nbsp;chunk, the granularity that a shared cache is
 * redistributed., an integer between 1MB and 10TB; default \c 10MB.}
 * @config{&nbsp;&nbsp;&nbsp;&nbsp;reserve, amount of cache this database is
 * guaranteed to have available from the shared cache.  This setting is per
 * database.  Defaults to the chunk size., an integer; default \c 0.}
 * @config{&nbsp;&nbsp;&nbsp;&nbsp;name, name of a cache that is shared between
 * databases., a string; default \c pool.}
 * @config{&nbsp;&nbsp;&nbsp;&nbsp;size,
 * maximum memory to allocate for the shared cache.  Setting this will update
 * the value if one is already set., an integer between 1MB and 10TB; default \c
 * 500MB.}
 * @config{ ),,}
 * @config{statistics, Maintain database statistics that may impact
 * performance., a boolean flag; default \c false.}
 * @config{statistics_log = (, log database connection statistics to a file
 * (implies setting the \c statistics configuration value to true). See @ref
 * statistics_log for more information., a set of related configuration options
 * defined below.}
 * @config{&nbsp;&nbsp;&nbsp;&nbsp;clear, reset statistics
 * counters after each set of log records are written., a boolean flag; default
 * \c true.}
 * @config{&nbsp;&nbsp;&nbsp;&nbsp;path, the pathname to a file into
 * which the log records are written\, may contain strftime conversion
 * specifications.  If the value is not an absolute path name\, the file is
 * created relative to the database home., a string; default \c
 * "WiredTigerStat.%H".}
 * @config{&nbsp;&nbsp;&nbsp;&nbsp;sources, if non-empty\,
 * include statistics for the list of data source URIs\, if they are open at the
 * time of the statistics logging.  The list may include URIs matching a single
 * data source ("table:mytable")\, or a URI matching all data sources of a
 * particular type ("table:"). No statistics that require the traversal of a
 * tree are reported\, as if the \c statistics_fast configuration string were
 * set., a list of strings; default empty.}
 * @config{&nbsp;&nbsp;&nbsp;&nbsp;timestamp, a timestamp prepended to each log
 * record\, may contain strftime conversion specifications., a string; default
 * \c "%b %d %H:%M:%S".}
 * @config{&nbsp;&nbsp;&nbsp;&nbsp;wait, seconds to wait
 * between each write of the log records; setting this value configures \c
 * statistics and statistics logging., an integer between 1 and 100000; default
 * \c 0.}
 * @config{ ),,}
 * @config{sync, flush files to stable storage when closing or writing
 * checkpoints., a boolean flag; default \c true.}
 * @config{transactional, support transactional semantics., a boolean flag;
 * default \c true.}
 * @config{use_environment_priv, use the \c WIREDTIGER_CONFIG and \c
 * WIREDTIGER_HOME environment variables regardless of whether or not the
 * process is running with special privileges.  See @ref home for more
 * information., a boolean flag; default \c false.}
 * @config{verbose, enable messages for various events.  Options are given as a
 * list\, such as <code>"verbose=[evictserver\,read]"</code>., a list\, with
 * values chosen from the following options: \c "block"\, \c "shared_cache"\, \c
 * "ckpt"\, \c "evict"\, \c "evictserver"\, \c "fileops"\, \c "hazard"\, \c
 * "log"\, \c "lsm"\, \c "mutex"\, \c "read"\, \c "readserver"\, \c
 * "reconcile"\, \c "salvage"\, \c "verify"\, \c "write"; default empty.}
 * @configend
 * Additionally, if a file named \c WiredTiger.config appears in the WiredTiger
 * home directory, it is read for configuration values (see @ref config_file
 * for details).  Configuration values specified in the \c config argument to
 * the ::wiredtiger_open function override configuration values specified in
 * the \c WiredTiger.config file.
 * @param[out] connectionp A pointer to the newly opened connection handle
 * @errors
 */
int wiredtiger_open(const char *home,
    WT_EVENT_HANDLER *errhandler, const char *config,
    WT_CONNECTION **connectionp);

/*!
 * Return information about an error as a string; wiredtiger_strerror is a
 * superset of the ISO C99/POSIX 1003.1-2001 function strerror.
 *
 * @snippet ex_all.c Display an error
 *
 * @param err a return value from a WiredTiger, C library or POSIX function
 * @returns a string representation of the error
 */
const char *wiredtiger_strerror(int err);

/*!
 * The interface implemented by applications to handle error, informational and
 * progress messages.  Entries set to NULL are ignored and the default handlers
 * will continue to be used.
 */
struct __wt_event_handler {
	/*!
	 * Callback to handle error messages; by default, error messages are
	 * written to the stderr stream.
	 *
	 * Error handler returns are not ignored: if the handler returns
	 * non-zero, the error may cause the WiredTiger function posting the
	 * event to fail, and may even cause operation or library failure.
	 *
	 * @param error a WiredTiger, C99 or POSIX error code, which can
	 * be converted to a string using ::wiredtiger_strerror
	 * @param message an error string
	 */
	int (*handle_error)(WT_EVENT_HANDLER *handler,
	    int error, const char *message);

	/*!
	 * Callback to handle informational messages; by default, informational
	 * messages are written to the stdout stream.
	 *
	 * Message handler returns are not ignored: if the handler returns
	 * non-zero, the error may cause the WiredTiger function posting the
	 * event to fail, and may even cause operation or library failure.
	 *
	 * @param message an informational string
	 */
	int (*handle_message)(WT_EVENT_HANDLER *handler, const char *message);

	/*!
	 * Callback to handle progress messages; by default, no progress
	 * messages are written.
	 *
	 * Progress handler returns are not ignored: if the handler returns
	 * non-zero, the error may cause the WiredTiger function posting the
	 * event to fail, and may even cause operation or library failure.
	 *
	 * @param operation a string representation of the operation
	 * @param progress a counter
	 */
	int (*handle_progress)(WT_EVENT_HANDLER *handler,
	    const char *operation, uint64_t progress);
};

/*!
 * @name Data packing and unpacking
 * @{
 */

/*!
 * Pack a structure into a buffer.
 *
 * See @ref packing for a description of the permitted format strings.
 *
 * @section pack_examples Packing Examples
 *
 * For example, the string <code>"iSh"</code> will pack a 32-bit integer
 * followed by a NUL-terminated string, followed by a 16-bit integer.  The
 * default, big-endian encoding will be used, with no alignment.  This could be
 * used in C as follows:
 *
 * @snippet ex_all.c Pack fields into a buffer
 *
 * Then later, the values can be unpacked as follows:
 *
 * @snippet ex_all.c Unpack fields from a buffer
 *
 * @param session the session handle
 * @param buffer a pointer to a packed byte array
 * @param size the number of valid bytes in the buffer
 * @param format the data format, see @ref packing
 * @errors
 */
int wiredtiger_struct_pack(WT_SESSION *session,
    void *buffer, size_t size, const char *format, ...);

/*!
 * Calculate the size required to pack a structure.
 *
 * Note that for variable-sized fields including variable-sized strings and
 * integers, the calculated sized merely reflects the expected sizes specified
 * in the format string itself.
 *
 * @snippet ex_all.c Get the packed size
 *
 * @param session the session handle
 * @param sizep a location where the number of bytes needed for the
 * matching call to ::wiredtiger_struct_pack is returned
 * @param format the data format, see @ref packing
 * @errors
 */
int wiredtiger_struct_size(WT_SESSION *session,
    size_t *sizep, const char *format, ...);

/*!
 * Unpack a structure from a buffer.
 *
 * Reverse of ::wiredtiger_struct_pack: gets values out of a
 * packed byte string.
 *
 * @snippet ex_all.c Unpack fields from a buffer
 *
 * @param session the session handle
 * @param buffer a pointer to a packed byte array
 * @param size the number of valid bytes in the buffer
 * @param format the data format, see @ref packing
 * @errors
 */
int wiredtiger_struct_unpack(WT_SESSION *session,
    const void *buffer, size_t size, const char *format, ...);

#if !defined(SWIG)

/*!
 * Streaming interface to packing.
 *
 * This allows applications to pack or unpack records one field at a time.
 * This is an opaque handle returned by ::wiredtiger_pack_start or
 * ::wiredtiger_unpack_start.  It must be closed with ::wiredtiger_pack_close.
 */
typedef struct __wt_pack_stream WT_PACK_STREAM;

/*!
 * Start a packing operation into a buffer with the given format string.  This
 * should be followed by a series of calls to ::wiredtiger_pack_item,
 * ::wiredtiger_pack_int, ::wiredtiger_pack_str or ::wiredtiger_pack_uint
 * to fill in the values.
 *
 * @param session the session handle
 * @param format the data format, see @ref packing
 * @param buffer a pointer to memory to hold the packed data
 * @param size the size of the buffer
 * @param[out] psp the new packing stream handle
 * @errors
 */
int wiredtiger_pack_start(WT_SESSION *session,
    const char *format, void *buffer, size_t size, WT_PACK_STREAM **psp);

/*!
 * Start an unpacking operation from a buffer with the given format string.
 * This should be followed by a series of calls to ::wiredtiger_unpack_item,
 * ::wiredtiger_unpack_int, ::wiredtiger_unpack_str or ::wiredtiger_unpack_uint
 * to retrieve the packed values.
 *
 * @param session the session handle
 * @param format the data format, see @ref packing
 * @param buffer a pointer to memory holding the packed data
 * @param size the size of the buffer
 * @param[out] psp the new packing stream handle
 * @errors
 */
int wiredtiger_unpack_start(WT_SESSION *session,
    const char *format, const void *buffer, size_t size, WT_PACK_STREAM **psp);

/*!
 * Close a packing stream.
 *
 * @param ps the packing stream handle
 * @param[out] usedp the number of bytes in the buffer used by the stream
 * @errors
 */
int wiredtiger_pack_close(WT_PACK_STREAM *ps, size_t *usedp);

/*!
 * Pack an item into a packing stream.
 *
 * @param ps the packing stream handle
 * @param item an item to pack
 * @errors
 */
int wiredtiger_pack_item(WT_PACK_STREAM *ps, WT_ITEM *item);

/*!
 * Pack a signed integer into a packing stream.
 *
 * @param ps the packing stream handle
 * @param i a signed integer to pack
 * @errors
 */
int wiredtiger_pack_int(WT_PACK_STREAM *ps, int64_t i);

/*!
 * Pack a string into a packing stream.
 *
 * @param ps the packing stream handle
 * @param s a string to pack
 * @errors
 */
int wiredtiger_pack_str(WT_PACK_STREAM *ps, const char *s);

/*!
 * Pack an unsigned integer into a packing stream.
 *
 * @param ps the packing stream handle
 * @param u an unsigned integer to pack
 * @errors
 */
int wiredtiger_pack_uint(WT_PACK_STREAM *ps, uint64_t u);

/*!
 * Unpack an item from a packing stream.
 *
 * @param ps the packing stream handle
 * @param item an item to unpack
 * @errors
 */
int wiredtiger_unpack_item(WT_PACK_STREAM *ps, WT_ITEM *item);

/*!
 * Unpack a signed integer from a packing stream.
 *
 * @param ps the packing stream handle
 * @param[out] ip the unpacked signed integer
 * @errors
 */
int wiredtiger_unpack_int(WT_PACK_STREAM *ps, int64_t *ip);

/*!
 * Unpack a string from a packing stream.
 *
 * @param ps the packing stream handle
 * @param[out] sp the unpacked string
 * @errors
 */
int wiredtiger_unpack_str(WT_PACK_STREAM *ps, const char **sp);

/*!
 * Unpack an unsigned integer from a packing stream.
 *
 * @param ps the packing stream handle
 * @param[out] up the unpacked unsigned integer
 * @errors
 */
int wiredtiger_unpack_uint(WT_PACK_STREAM *ps, uint64_t *up);

#endif /* !defined(SWIG) */
/*!
 * @}
 */

/*!
 * Get version information.
 *
 * @snippet ex_all.c Get the WiredTiger library version #1
 * @snippet ex_all.c Get the WiredTiger library version #2
 *
 * @param majorp a location where the major version number is returned
 * @param minorp a location where the minor version number is returned
 * @param patchp a location where the patch version number is returned
 * @returns a string representation of the version
 */
const char *wiredtiger_version(int *majorp, int *minorp, int *patchp);

/*******************************************
 * Error returns
 *******************************************/
/*!
 * @anchor error_returns
 * @name Error returns
 * Most functions and methods in WiredTiger return an integer code indicating
 * whether the operation succeeded or failed.  A return of zero indicates
 * success, all non-zero return values indicate some kind of failure.
 *
 * WiredTiger reserves all values from -31,800 to -31,999 as possible error
 * return values.  WiredTiger may also return C99/POSIX error codes such as
 * \c ENOMEM, \c EINVAL and \c ENOTSUP, with the usual meanings.
 *
 * The following are all of the WiredTiger-specific error returns:
 * @{
 */
/*
 * DO NOT EDIT: automatically built by dist/api_err.py.
 * Error return section: BEGIN
 */
/*!
 * Conflict between concurrent operations.
 * This error is generated when an operation cannot be completed due to a
 * conflict with concurrent operations.  The operation may be retried; if a
 * transaction is in progress, it should be rolled back and the operation
 * retried in a new transaction.
 */
#define	WT_DEADLOCK	-31800
/*!
 * Attempt to insert an existing key.
 * This error is generated when the application attempts to insert a record with
 * the same key as an existing record without the 'overwrite' configuration to
 * WT_SESSION::open_cursor.
 */
#define	WT_DUPLICATE_KEY	-31801
/*!
 * Non-specific WiredTiger error.
 * This error is returned when an error is not covered by a specific error
 * return.
 */
#define	WT_ERROR	-31802
/*!
 * Item not found.
 * This error indicates an operation did not find a value to return.  This
 * includes cursor search and other operations where no record matched the
 * cursor's search key such as WT_CURSOR::update or WT_CURSOR::remove.
 */
#define	WT_NOTFOUND	-31803
/*!
 * WiredTiger library panic.
 * This error indicates an underlying problem that requires the application exit
 * and restart.
 */
#define	WT_PANIC	-31804
/*! @cond internal */
/*! Restart the operation (internal). */
#define	WT_RESTART	-31805
/*! @endcond */
/*
 * Error return section: END
 * DO NOT EDIT: automatically built by dist/api_err.py.
 */
/*! @} */

/*! @} */

/*!
 * @defgroup wt_ext WiredTiger Extension API
 * The functions and interfaces applications use to customize and extend the
 * behavior of WiredTiger.
 * @{
 */

/*******************************************
 * Forward structure declarations for the extension API
 *******************************************/
struct __wt_config_arg;	    typedef struct __wt_config_arg WT_CONFIG_ARG;
struct __wt_config_item;    typedef struct __wt_config_item WT_CONFIG_ITEM;
struct __wt_config_scan;    typedef struct __wt_config_scan WT_CONFIG_SCAN;

/*!
 * The interface implemented by applications to provide custom ordering of
 * records.
 *
 * Applications register their implementation with WiredTiger by calling
 * WT_CONNECTION::add_collator.
 *
 * @snippet ex_extending.c add collator nocase
 *
 * @snippet ex_extending.c add collator prefix10
 */
struct __wt_collator {
	/*!
	 * Callback to compare keys.
	 *
	 * @param[out] cmp set to -1 if <code>key1 < key2</code>,
	 * 	0 if <code>key1 == key2</code>,
	 * 	1 if <code>key1 > key2</code>.
	 * @returns zero for success, non-zero to indicate an error.
	 *
	 * @snippet ex_all.c Implement WT_COLLATOR
	 *
	 * @snippet ex_extending.c case insensitive comparator
	 *
	 * @snippet ex_extending.c n character comparator
	 */
	int (*compare)(WT_COLLATOR *collator, WT_SESSION *session,
	    const WT_ITEM *key1, const WT_ITEM *key2, int *cmp);

	/*!
	 * If non-NULL, a callback performed when the database is closed.
	 *
	 * The WT_COLLATOR::terminate callback is intended to allow cleanup,
	 * the handle will not be subsequently accessed by WiredTiger.
	 */
	int (*terminate)(WT_COLLATOR *collator, WT_SESSION *session);
};

/*!
 * The interface implemented by applications to provide custom compression.
 *
 * Compressors must implement the WT_COMPRESSOR interface: the
 * WT_COMPRESSOR::compress and WT_COMPRESSOR::decompress callbacks must be
 * specified, and WT_COMPRESSOR::pre_size is optional.  To build your own
 * compressor, use one of the compressors in \c ext/compressors as a template:
 * \c ext/nop_compress is a simple compressor that passes through data
 * unchanged, and is a reasonable starting point.
 *
 * Applications register their implementation with WiredTiger by calling
 * WT_CONNECTION::add_compressor.
 *
 * @snippet ex_all.c WT_COMPRESSOR register
 */
struct __wt_compressor {
	/*!
	 * Callback to compress a chunk of data.
	 *
	 * WT_COMPRESSOR::compress takes a source buffer and a destination
	 * buffer, by default of the same size.  If the callback can compress
	 * the buffer to a smaller size in the destination, it does so, sets
	 * the \c compression_failed return to 0 and returns 0.  If compression
	 * does not produce a smaller result, the callback sets the
	 * \c compression_failed return to 1 and returns 0. If another
	 * error occurs, it returns an errno or WiredTiger error code.
	 *
	 * On entry, \c src will point to memory, with the length of the memory
	 * in \c src_len.  After successful completion, the callback should
	 * return \c 0 and set \c result_lenp to the number of bytes required
	 * for the compressed representation.
	 *
	 * If compression would not shrink the data or the \c dst buffer is not
	 * large enough to hold the compressed data, the callback should set
	 * \c compression_failed to a non-zero value and return 0.
	 *
	 * @param[in] src the data to compress
	 * @param[in] src_len the length of the data to compress
	 * @param[in] dst the destination buffer
	 * @param[in] dst_len the length of the destination buffer
	 * @param[out] result_lenp the length of the compressed data
	 * @param[out] compression_failed non-zero if compression did not
	 * decrease the length of the data (compression may not have completed)
	 * @returns zero for success, non-zero to indicate an error.
	 *
	 * @snippet ex_all.c WT_COMPRESSOR compress
	 */
	int (*compress)(WT_COMPRESSOR *compressor, WT_SESSION *session,
	    uint8_t *src, size_t src_len,
	    uint8_t *dst, size_t dst_len,
	    size_t *result_lenp, int *compression_failed);

	/*!
	 * Callback to compress a list of byte strings.
	 *
	 * WT_COMPRESSOR::compress_raw gives applications fine-grained control
	 * over disk block size when writing row-store or variable-length
	 * column-store pages.  Where this level of control is not required by
	 * the underlying storage device, set the WT_COMPRESSOR::compress_raw
	 * callback to \c NULL and WiredTiger will internally split each page
	 * into blocks, each block then compressed by WT_COMPRESSOR::compress.
	 *
	 * WT_COMPRESSOR::compress_raw takes a source buffer and an array of
	 * 0-based offsets of byte strings in that buffer.  The callback then
	 * encodes none, some or all of the byte strings and copies the encoded
	 * representation into a destination buffer.  The callback returns the
	 * number of byte strings encoded and the bytes needed for the encoded
	 * representation.   The encoded representation has header information
	 * prepended and is written as a block to the underlying file object.
	 *
	 * On entry, \c page_max is the configured maximum size for objects of
	 * this type.  (This value is provided for convenience, and will be
	 * either the \c internal_page_max or \c leaf_page_max value specified
	 * to WT_SESSION::create when the object was created.)
	 *
	 * On entry, \c split_pct is the configured Btree page split size for
	 * this object.  (This value is provided for convenience, and will be
	 * the \c split_pct value specified to WT_SESSION::create when the
	 * object was created.)
	 *
	 * On entry, \c extra is a count of additional bytes that will be added
	 * to the encoded representation before it is written.  In other words,
	 * if the target write size is 8KB, the returned encoded representation
	 * should be less than or equal to (8KB - \c extra).  The method does
	 * not need to skip bytes in the destination buffer based on \c extra,
	 * the method should only use \c extra to decide how many bytes to store
	 * into the destination buffer for its ideal block size.
	 *
	 * On entry, \c src points to the source buffer; \c offsets is an array
	 * of \c slots 0-based offsets into \c src, where each offset is the
	 * start of a byte string, except for the last offset, which is the
	 * offset of the first byte past the end of the last byte string.  (In
	 * other words, <code>offsets[0]</code> will be 0, the offset of the
	 * first byte of the first byte string in \c src, and
	 * <code>offsets[slots]</code> is the total length of all of the byte
	 * strings in the \c src buffer.)
	 *
	 * On entry, \c dst points to the destination buffer with a length
	 * of \c dst_len.  If the WT_COMPRESSOR::pre_size method is specified,
	 * the destination buffer will be at least the size returned by that
	 * method; otherwise, the destination buffer will be at least the
	 * maximum size for the page being written (that is, when writing a
	 * row-store leaf page, the destination buffer will be at least as
	 * large as the \c leaf_page_max configuration value).
	 *
	 * After successful completion, the callback should return \c 0, and
	 * set \c result_slotsp to the number of byte strings encoded and
	 * \c result_lenp to the bytes needed for the encoded representation.
	 *
	 * WiredTiger repeatedly calls the callback function until all rows on
	 * the page have been encoded.  There is no requirement the callback
	 * encode any or all of the byte strings passed by WiredTiger.  If the
	 * callback does not encode any of the byte strings, the callback must
	 * set \c result_slotsp to 0.  In this case, WiredTiger will accumulate
	 * more rows and repeat the call; if there are no more rows to
	 * accumulate, WiredTiger writes the remaining rows without further
	 * calls to the callback.
	 *
	 * On entry, \c final is zero if there are more rows to be written as
	 * part of this page (if there will be additional data provided to the
	 * callback), and non-zero if there are no more rows to be written as
	 * part of this page.  If \c final is set and the callback fails to
	 * encode any rows, WiredTiger writes the remaining rows without further
	 * calls to the callback.  If \c final is set and the callback encodes
	 * any number of rows, WiredTiger continues to call the callback until
	 * all of the rows are encoded or the callback fails to encode any rows.
	 *
	 * The WT_COMPRESSOR::compress_raw callback is intended for applications
	 * wanting to create disk blocks in specific sizes.
	 * WT_COMPRESSOR::compress_raw is not a replacement for
	 * WT_COMPRESSOR::compress: objects which WT_COMPRESSOR::compress_raw
	 * cannot handle (for example, overflow key or value items), or which
	 * WT_COMPRESSOR::compress_raw chooses not to compress for any reason
	 * (for example, if WT_COMPRESSOR::compress_raw callback chooses not to
	 * compress a small number of rows, but the page being written has no
	 * more rows to accumulate), will be passed to WT_COMPRESSOR::compress.
	 *
	 * The WT_COMPRESSOR::compress_raw callback is only called for objects
	 * where it is applicable, that is, for row-store and variable-length
	 * column-store objects, where both row-store key prefix compression
	 * and row-store and variable-length column-store dictionary compression
	 * are \b not configured.  When WT_COMPRESSOR::compress_raw is not
	 * applicable, the WT_COMPRESSOR::compress callback is used instead.
	 *
	 * @param[in] page_max the configured maximum page size for this object
	 * @param[in] split_pct the configured page split size for this object
	 * @param[in] extra the count of the additional bytes
	 * @param[in] src the data to compress
	 * @param[in] offsets the byte offsets of the byte strings in src
	 * @param[in] slots the number of entries in offsets
	 * @param[in] dst the destination buffer
	 * @param[in] dst_len the length of the destination buffer
	 * @param[in] final non-zero if there are no more rows to accumulate
	 * @param[out] result_lenp the length of the compressed data
	 * @param[out] result_slotsp the number of byte offsets taken
	 * @returns zero for success, non-zero to indicate an error.
	 */
	int (*compress_raw)(WT_COMPRESSOR *compressor, WT_SESSION *session,
	    size_t page_max, u_int split_pct, size_t extra,
	    uint8_t *src, uint32_t *offsets, uint32_t slots,
	    uint8_t *dst, size_t dst_len,
	    int final,
	    size_t *result_lenp, uint32_t *result_slotsp);

	/*!
	 * Callback to decompress a chunk of data.
	 *
	 * WT_COMPRESSOR::decompress takes a source buffer and a destination
	 * buffer.  The contents are switched from \c compress: the
	 * source buffer is the compressed value, and the destination buffer is
	 * sized to be the original size.  If the callback successfully
	 * decompresses the source buffer to the destination buffer, it returns
	 * 0.  If an error occurs, it returns an errno or WiredTiger error code.
	 * The source buffer that WT_COMPRESSOR::decompress takes may have a
	 * size that is rounded up from the size originally produced by
	 * WT_COMPRESSOR::compress, with the remainder of the buffer set to
	 * zeroes. Most compressors do not care about this difference if the
	 * size to be decompressed can be implicitly discovered from the
	 * compressed data.  If your compressor cares, you may need to allocate
	 * space for, and store, the actual size in the compressed buffer.  See
	 * the source code for the included snappy compressor for an example.
	 *
	 * On entry, \c src will point to memory, with the length of the memory
	 * in \c src_len.  After successful completion, the callback should
	 * return \c 0 and set \c result_lenp to the number of bytes required
	 * for the decompressed representation.
	 *
	 * If the \c dst buffer is not big enough to hold the decompressed
	 * data, the callback should return an error.
	 *
	 * @param[in] src the data to decompress
	 * @param[in] src_len the length of the data to decompress
	 * @param[in] dst the destination buffer
	 * @param[in] dst_len the length of the destination buffer
	 * @param[out] result_lenp the length of the decompressed data
	 * @returns zero for success, non-zero to indicate an error.
	 *
	 * @snippet ex_all.c WT_COMPRESSOR decompress
	 */
	int (*decompress)(WT_COMPRESSOR *compressor, WT_SESSION *session,
	    uint8_t *src, size_t src_len,
	    uint8_t *dst, size_t dst_len,
	    size_t *result_lenp);

	/*!
	 * Callback to size a destination buffer for compression
	 *
	 * WT_COMPRESSOR::pre_size is an optional callback that, given the
	 * source buffer and size, produces the size of the destination buffer
	 * to be given to WT_COMPRESSOR::compress.  This is useful for
	 * compressors that assume that the output buffer is sized for the
	 * worst case and thus no overrun checks are made.  If your compressor
	 * works like this, WT_COMPRESSOR::pre_size will need to be defined.
	 * See the source code for the snappy compressor for an example.
	 * However, if your compressor detects and avoids overruns against its
	 * target buffer, you will not need to define WT_COMPRESSOR::pre_size.
	 * When WT_COMPRESSOR::pre_size is set to NULL, the destination buffer
	 * is sized the same as the source buffer.  This is always sufficient,
	 * since a compression result that is larger than the source buffer is
	 * discarded by WiredTiger.
	 *
	 * If not NULL, this callback is called before each call to
	 * WT_COMPRESS::compress to determine the size of the destination
	 * buffer to provide.  If the callback is NULL, the destination
	 * buffer will be the same size as the source buffer.
	 *
	 * The callback should set \c result_lenp to a suitable buffer size
	 * for compression, typically the maximum length required by
	 * WT_COMPRESSOR::compress.
	 *
	 * This callback function is for compressors that require an output
	 * buffer larger than the source buffer (for example, that do not
	 * check for buffer overflow during compression).
	 *
	 * @param[in] src the data to compress
	 * @param[in] src_len the length of the data to compress
	 * @param[out] result_lenp the required destination buffer size
	 * @returns zero for success, non-zero to indicate an error.
	 *
	 * @snippet ex_all.c WT_COMPRESSOR presize
	 */
	int (*pre_size)(WT_COMPRESSOR *compressor, WT_SESSION *session,
	    uint8_t *src, size_t src_len, size_t *result_lenp);

	/*!
	 * If non-NULL, a callback performed when the database is closed.
	 *
	 * The WT_COMPRESSOR::terminate callback is intended to allow cleanup,
	 * the handle will not be subsequently accessed by WiredTiger.
	 */
	int (*terminate)(WT_COMPRESSOR *compressor, WT_SESSION *session);
};

/*!
 * Applications can extend WiredTiger by providing new implementations of the
 * WT_DATA_SOURCE class.  Each data source supports a different URI scheme for
 * data sources to WT_SESSION::create, WT_SESSION::open_cursor and related
 * methods.  See @ref custom_data_sources for more information.
 *
 * <b>Thread safety:</b> WiredTiger may invoke methods on the WT_DATA_SOURCE
 * interface from multiple threads concurrently.  It is the responsibility of
 * the implementation to protect any shared data.
 *
 * Applications register their implementation with WiredTiger by calling
 * WT_CONNECTION::add_data_source.
 *
 * @snippet ex_data_source.c WT_DATA_SOURCE register
 */
struct __wt_data_source {
	/*!
	 * Callback to create a new object.
	 *
	 * @snippet ex_data_source.c WT_DATA_SOURCE create
	 */
	int (*create)(WT_DATA_SOURCE *dsrc, WT_SESSION *session,
	    const char *uri, WT_CONFIG_ARG *config);

	/*!
	 * Callback to compact an object.
	 *
	 * @snippet ex_data_source.c WT_DATA_SOURCE compact
	 */
	int (*compact)(WT_DATA_SOURCE *dsrc, WT_SESSION *session,
	    const char *uri, WT_CONFIG_ARG *config);

	/*!
	 * Callback to drop an object.
	 *
	 * @snippet ex_data_source.c WT_DATA_SOURCE drop
	 */
	int (*drop)(WT_DATA_SOURCE *dsrc, WT_SESSION *session,
	    const char *uri, WT_CONFIG_ARG *config);

	/*!
	 * Callback to initialize a cursor.
	 *
	 * @snippet ex_data_source.c WT_DATA_SOURCE open_cursor
	 */
	int (*open_cursor)(WT_DATA_SOURCE *dsrc, WT_SESSION *session,
	    const char *uri, WT_CONFIG_ARG *config, WT_CURSOR **new_cursor);

	/*!
	 * Callback to rename an object.
	 *
	 * @snippet ex_data_source.c WT_DATA_SOURCE rename
	 */
	int (*rename)(WT_DATA_SOURCE *dsrc, WT_SESSION *session,
	    const char *uri, const char *newuri, WT_CONFIG_ARG *config);

	/*!
	 * Callback to salvage an object.
	 *
	 * @snippet ex_data_source.c WT_DATA_SOURCE salvage
	 */
	int (*salvage)(WT_DATA_SOURCE *dsrc, WT_SESSION *session,
	    const char *uri, WT_CONFIG_ARG *config);

	/*!
	 * Callback to truncate an object.
	 *
	 * @snippet ex_data_source.c WT_DATA_SOURCE truncate
	 */
	int (*truncate)(WT_DATA_SOURCE *dsrc, WT_SESSION *session,
	    const char *uri, WT_CONFIG_ARG *config);

	/*!
	 * Callback to verify an object.
	 *
	 * @snippet ex_data_source.c WT_DATA_SOURCE verify
	 */
	int (*verify)(WT_DATA_SOURCE *dsrc, WT_SESSION *session,
	    const char *uri, WT_CONFIG_ARG *config);

	/*!
	 * If non-NULL, a callback performed when the database is closed.
	 *
	 * The WT_DATA_SOURCE::terminate callback is intended to allow cleanup,
	 * the handle will not be subsequently accessed by WiredTiger.
	 *
	 * @snippet ex_data_source.c WT_DATA_SOURCE terminate
	 */
	int (*terminate)(WT_DATA_SOURCE *dsrc, WT_SESSION *session);
};

/*!
 * The interface implemented by applications to provide custom extraction of
 * index keys or column group values.
 *
 * Applications register implementations with WiredTiger by calling
 * WT_CONNECTION::add_extractor.
 *
 * @snippet ex_all.c WT_EXTRACTOR register
 */
struct __wt_extractor {
	/*!
	 * Callback to extract a value for an index or column group.
	 *
	 * @errors
	 *
	 * @snippet ex_all.c WT_EXTRACTOR
	 */
	int (*extract)(WT_EXTRACTOR *extractor, WT_SESSION *session,
	    const WT_ITEM *key, const WT_ITEM *value,
	    WT_ITEM *result);
};

/*!
 * Entry point to an extension, called when the extension is loaded.
 *
 * @param connection the connection handle
 * @param config the config information passed to WT_CONNECTION::load_extension
 * @errors
 */
extern int wiredtiger_extension_init(
    WT_CONNECTION *connection, WT_CONFIG_ARG *config);

/*!
 * Optional cleanup function for an extension, called during
 * WT_CONNECTION::close.
 *
 * @param connection the connection handle
 * @errors
 */
extern int wiredtiger_extension_terminate(WT_CONNECTION *connection);

/*! @} */

/*******************************************
 * Statistic reference.
 *******************************************/
/*!
 * @addtogroup wt
 * @{
 */
/*
 * DO NOT EDIT: automatically built by dist/api_stat.py.
 * Statistics section: BEGIN
 */

/*!
 * @name Connection statistics
 * @anchor statistics_keys
 * @anchor statistics_conn
 * Statistics are accessed through cursors with \c "statistics:" URIs.
 * Individual statistics can be queried through the cursor using the following
 * keys.  See @ref data_statistics for more information.
 * @{
 */
/*! mapped bytes read by the block manager */
#define	WT_STAT_CONN_BLOCK_BYTE_MAP_READ		0
/*! bytes read by the block manager */
#define	WT_STAT_CONN_BLOCK_BYTE_READ			1
/*! bytes written by the block manager */
#define	WT_STAT_CONN_BLOCK_BYTE_WRITE			2
/*! mapped blocks read by the block manager */
#define	WT_STAT_CONN_BLOCK_MAP_READ			3
/*! blocks read by the block manager */
#define	WT_STAT_CONN_BLOCK_READ				4
/*! blocks written by the block manager */
#define	WT_STAT_CONN_BLOCK_WRITE			5
/*! cache: tracked dirty bytes in the cache */
#define	WT_STAT_CONN_CACHE_BYTES_DIRTY			6
/*! cache: bytes currently in the cache */
#define	WT_STAT_CONN_CACHE_BYTES_INUSE			7
/*! cache: maximum bytes configured */
#define	WT_STAT_CONN_CACHE_BYTES_MAX			8
/*! cache: bytes read into cache */
#define	WT_STAT_CONN_CACHE_BYTES_READ			9
/*! cache: bytes written from cache */
#define	WT_STAT_CONN_CACHE_BYTES_WRITE			10
/*! cache: checkpoint blocked page eviction */
#define	WT_STAT_CONN_CACHE_EVICTION_CHECKPOINT		11
/*! cache: unmodified pages evicted */
#define	WT_STAT_CONN_CACHE_EVICTION_CLEAN		12
/*! cache: modified pages evicted */
#define	WT_STAT_CONN_CACHE_EVICTION_DIRTY		13
/*! cache: pages selected for eviction unable to be evicted */
#define	WT_STAT_CONN_CACHE_EVICTION_FAIL		14
/*! cache: hazard pointer blocked page eviction */
#define	WT_STAT_CONN_CACHE_EVICTION_HAZARD		15
/*! cache: internal pages evicted */
#define	WT_STAT_CONN_CACHE_EVICTION_INTERNAL		16
/*! cache: internal page merge operations completed */
#define	WT_STAT_CONN_CACHE_EVICTION_MERGE		17
/*! cache: internal page merge attempts that could not complete */
#define	WT_STAT_CONN_CACHE_EVICTION_MERGE_FAIL		18
/*! cache: internal levels merged */
#define	WT_STAT_CONN_CACHE_EVICTION_MERGE_LEVELS	19
/*! cache: eviction server unable to reach eviction goal */
#define	WT_STAT_CONN_CACHE_EVICTION_SLOW		20
/*! cache: pages walked for eviction */
#define	WT_STAT_CONN_CACHE_EVICTION_WALK		21
/*! cache: tracked dirty pages in the cache */
#define	WT_STAT_CONN_CACHE_PAGES_DIRTY			22
/*! cache: pages currently held in the cache */
#define	WT_STAT_CONN_CACHE_PAGES_INUSE			23
/*! cache: pages read into cache */
#define	WT_STAT_CONN_CACHE_READ				24
/*! cache: pages written from cache */
#define	WT_STAT_CONN_CACHE_WRITE			25
/*! pthread mutex condition wait calls */
#define	WT_STAT_CONN_COND_WAIT				26
/*! cursor creation */
#define	WT_STAT_CONN_CURSOR_CREATE			27
/*! Btree cursor insert calls */
#define	WT_STAT_CONN_CURSOR_INSERT			28
/*! Btree cursor next calls */
#define	WT_STAT_CONN_CURSOR_NEXT			29
/*! Btree cursor prev calls */
#define	WT_STAT_CONN_CURSOR_PREV			30
/*! Btree cursor remove calls */
#define	WT_STAT_CONN_CURSOR_REMOVE			31
/*! Btree cursor reset calls */
#define	WT_STAT_CONN_CURSOR_RESET			32
/*! Btree cursor search calls */
#define	WT_STAT_CONN_CURSOR_SEARCH			33
/*! Btree cursor search near calls */
#define	WT_STAT_CONN_CURSOR_SEARCH_NEAR			34
/*! Btree cursor update calls */
#define	WT_STAT_CONN_CURSOR_UPDATE			35
/*! files currently open */
<<<<<<< HEAD
#define	WT_STAT_CONN_FILE_OPEN				37
/*! log: total log bytes written */
#define	WT_STAT_CONN_LOG_BYTES_WRITTEN			38
/*! log: maximum log file size */
#define	WT_STAT_CONN_LOG_MAX_FILESIZE			39
/*! log: total consolidated slot closures */
#define	WT_STAT_CONN_LOG_SLOT_CLOSES			40
/*! log: total logging bytes consolidated */
#define	WT_STAT_CONN_LOG_SLOT_CONSOLIDATED		41
/*! log: total consolidated slot joins */
#define	WT_STAT_CONN_LOG_SLOT_JOINS			42
/*! log: total consolidated slot join races */
#define	WT_STAT_CONN_LOG_SLOT_RACES			43
/*! log: record size exceeded maximum */
#define	WT_STAT_CONN_LOG_SLOT_TOOBIG			44
/*! log: total consolidated slot join transitions */
#define	WT_STAT_CONN_LOG_SLOT_TRANSITIONS		45
/*! log: total log sync operations */
#define	WT_STAT_CONN_LOG_SYNC				46
/*! rows merged in an LSM tree */
#define	WT_STAT_CONN_LSM_ROWS_MERGED			47
/*! total heap memory allocations */
#define	WT_STAT_CONN_MEMORY_ALLOCATION			48
/*! total heap memory frees */
#define	WT_STAT_CONN_MEMORY_FREE			49
/*! total heap memory re-allocations */
#define	WT_STAT_CONN_MEMORY_GROW			50
/*! total read I/Os */
#define	WT_STAT_CONN_READ_IO				51
/*! page reconciliation calls */
#define	WT_STAT_CONN_REC_PAGES				52
/*! page reconciliation calls for eviction */
#define	WT_STAT_CONN_REC_PAGES_EVICTION			53
/*! reconciliation failed because an update could not be included */
#define	WT_STAT_CONN_REC_SKIPPED_UPDATE			54
/*! pthread mutex shared lock read-lock calls */
#define	WT_STAT_CONN_RWLOCK_READ			55
/*! pthread mutex shared lock write-lock calls */
#define	WT_STAT_CONN_RWLOCK_WRITE			56
/*! open cursor count */
#define	WT_STAT_CONN_SESSION_CURSOR_OPEN		57
/*! ancient transactions */
#define	WT_STAT_CONN_TXN_ANCIENT			58
/*! transactions */
#define	WT_STAT_CONN_TXN_BEGIN				59
/*! transaction checkpoints */
#define	WT_STAT_CONN_TXN_CHECKPOINT			60
/*! transactions committed */
#define	WT_STAT_CONN_TXN_COMMIT				61
/*! transaction failures due to cache overflow */
#define	WT_STAT_CONN_TXN_FAIL_CACHE			62
/*! transactions rolled-back */
#define	WT_STAT_CONN_TXN_ROLLBACK			63
/*! total write I/Os */
#define	WT_STAT_CONN_WRITE_IO				64
=======
#define	WT_STAT_CONN_FILE_OPEN				36
/*! rows merged in an LSM tree */
#define	WT_STAT_CONN_LSM_ROWS_MERGED			37
/*! total heap memory allocations */
#define	WT_STAT_CONN_MEMORY_ALLOCATION			38
/*! total heap memory frees */
#define	WT_STAT_CONN_MEMORY_FREE			39
/*! total heap memory re-allocations */
#define	WT_STAT_CONN_MEMORY_GROW			40
/*! total read I/Os */
#define	WT_STAT_CONN_READ_IO				41
/*! page reconciliation calls */
#define	WT_STAT_CONN_REC_PAGES				42
/*! page reconciliation calls for eviction */
#define	WT_STAT_CONN_REC_PAGES_EVICTION			43
/*! reconciliation failed because an update could not be included */
#define	WT_STAT_CONN_REC_SKIPPED_UPDATE			44
/*! pthread mutex shared lock read-lock calls */
#define	WT_STAT_CONN_RWLOCK_READ			45
/*! pthread mutex shared lock write-lock calls */
#define	WT_STAT_CONN_RWLOCK_WRITE			46
/*! open cursor count */
#define	WT_STAT_CONN_SESSION_CURSOR_OPEN		47
/*! ancient transactions */
#define	WT_STAT_CONN_TXN_ANCIENT			48
/*! transactions */
#define	WT_STAT_CONN_TXN_BEGIN				49
/*! transaction checkpoints */
#define	WT_STAT_CONN_TXN_CHECKPOINT			50
/*! transactions committed */
#define	WT_STAT_CONN_TXN_COMMIT				51
/*! transaction failures due to cache overflow */
#define	WT_STAT_CONN_TXN_FAIL_CACHE			52
/*! transactions rolled-back */
#define	WT_STAT_CONN_TXN_ROLLBACK			53
/*! total write I/Os */
#define	WT_STAT_CONN_WRITE_IO				54
>>>>>>> ae50550d

/*!
 * @}
 * @name Statistics for data sources
 * @anchor statistics_dsrc
 * @{
 */
/*! blocks allocated */
#define	WT_STAT_DSRC_BLOCK_ALLOC			0
/*! block manager file allocation unit size */
#define	WT_STAT_DSRC_BLOCK_ALLOCSIZE			1
/*! checkpoint size */
#define	WT_STAT_DSRC_BLOCK_CHECKPOINT_SIZE		2
/*! block allocations requiring file extension */
#define	WT_STAT_DSRC_BLOCK_EXTENSION			3
/*! blocks freed */
#define	WT_STAT_DSRC_BLOCK_FREE				4
/*! file magic number */
#define	WT_STAT_DSRC_BLOCK_MAGIC			5
/*! file major version number */
#define	WT_STAT_DSRC_BLOCK_MAJOR			6
/*! minor version number */
#define	WT_STAT_DSRC_BLOCK_MINOR			7
/*! block manager file size in bytes */
#define	WT_STAT_DSRC_BLOCK_SIZE				8
/*! bloom filters in the LSM tree */
#define	WT_STAT_DSRC_BLOOM_COUNT			9
/*! bloom filter false positives */
#define	WT_STAT_DSRC_BLOOM_FALSE_POSITIVE		10
/*! bloom filter hits */
#define	WT_STAT_DSRC_BLOOM_HIT				11
/*! bloom filter misses */
#define	WT_STAT_DSRC_BLOOM_MISS				12
/*! bloom filter pages evicted from cache */
#define	WT_STAT_DSRC_BLOOM_PAGE_EVICT			13
/*! bloom filter pages read into cache */
#define	WT_STAT_DSRC_BLOOM_PAGE_READ			14
/*! total size of bloom filters */
#define	WT_STAT_DSRC_BLOOM_SIZE				15
/*! column-store variable-size deleted values */
#define	WT_STAT_DSRC_BTREE_COLUMN_DELETED		16
/*! column-store fixed-size leaf pages */
#define	WT_STAT_DSRC_BTREE_COLUMN_FIX			17
/*! column-store internal pages */
#define	WT_STAT_DSRC_BTREE_COLUMN_INTERNAL		18
/*! column-store variable-size leaf pages */
#define	WT_STAT_DSRC_BTREE_COLUMN_VARIABLE		19
/*! pages rewritten by compaction */
#define	WT_STAT_DSRC_BTREE_COMPACT_REWRITE		20
/*! total LSM, table or file object key/value pairs */
#define	WT_STAT_DSRC_BTREE_ENTRIES			21
/*! fixed-record size */
#define	WT_STAT_DSRC_BTREE_FIXED_LEN			22
/*! maximum tree depth */
#define	WT_STAT_DSRC_BTREE_MAXIMUM_DEPTH		23
/*! maximum internal page item size */
#define	WT_STAT_DSRC_BTREE_MAXINTLITEM			24
/*! maximum internal page size */
#define	WT_STAT_DSRC_BTREE_MAXINTLPAGE			25
/*! maximum leaf page item size */
#define	WT_STAT_DSRC_BTREE_MAXLEAFITEM			26
/*! maximum leaf page size */
#define	WT_STAT_DSRC_BTREE_MAXLEAFPAGE			27
/*! overflow pages */
#define	WT_STAT_DSRC_BTREE_OVERFLOW			28
/*! row-store internal pages */
#define	WT_STAT_DSRC_BTREE_ROW_INTERNAL			29
/*! row-store leaf pages */
#define	WT_STAT_DSRC_BTREE_ROW_LEAF			30
/*! bytes read into cache */
#define	WT_STAT_DSRC_CACHE_BYTES_READ			31
/*! bytes written from cache */
#define	WT_STAT_DSRC_CACHE_BYTES_WRITE			32
/*! cache: checkpoint blocked page eviction */
#define	WT_STAT_DSRC_CACHE_EVICTION_CHECKPOINT		33
/*! unmodified pages evicted */
#define	WT_STAT_DSRC_CACHE_EVICTION_CLEAN		34
/*! modified pages evicted */
#define	WT_STAT_DSRC_CACHE_EVICTION_DIRTY		35
/*! data source pages selected for eviction unable to be evicted */
#define	WT_STAT_DSRC_CACHE_EVICTION_FAIL		36
/*! cache: hazard pointer blocked page eviction */
#define	WT_STAT_DSRC_CACHE_EVICTION_HAZARD		37
/*! internal pages evicted */
#define	WT_STAT_DSRC_CACHE_EVICTION_INTERNAL		38
/*! cache: internal page merge operations completed */
#define	WT_STAT_DSRC_CACHE_EVICTION_MERGE		39
/*! cache: internal page merge attempts that could not complete */
#define	WT_STAT_DSRC_CACHE_EVICTION_MERGE_FAIL		40
/*! cache: internal levels merged */
#define	WT_STAT_DSRC_CACHE_EVICTION_MERGE_LEVELS	41
/*! overflow values cached in memory */
#define	WT_STAT_DSRC_CACHE_OVERFLOW_VALUE		42
/*! pages read into cache */
#define	WT_STAT_DSRC_CACHE_READ				43
/*! overflow pages read into cache */
#define	WT_STAT_DSRC_CACHE_READ_OVERFLOW		44
/*! pages written from cache */
#define	WT_STAT_DSRC_CACHE_WRITE			45
/*! raw compression call failed, no additional data available */
#define	WT_STAT_DSRC_COMPRESS_RAW_FAIL			46
/*! raw compression call failed, additional data available */
#define	WT_STAT_DSRC_COMPRESS_RAW_FAIL_TEMPORARY	47
/*! raw compression call succeeded */
#define	WT_STAT_DSRC_COMPRESS_RAW_OK			48
/*! compressed pages read */
#define	WT_STAT_DSRC_COMPRESS_READ			49
/*! compressed pages written */
#define	WT_STAT_DSRC_COMPRESS_WRITE			50
/*! page written failed to compress */
#define	WT_STAT_DSRC_COMPRESS_WRITE_FAIL		51
/*! page written was too small to compress */
#define	WT_STAT_DSRC_COMPRESS_WRITE_TOO_SMALL		52
/*! cursor creation */
#define	WT_STAT_DSRC_CURSOR_CREATE			53
/*! cursor insert calls */
#define	WT_STAT_DSRC_CURSOR_INSERT			54
/*! bulk-loaded cursor-insert calls */
#define	WT_STAT_DSRC_CURSOR_INSERT_BULK			55
/*! cursor-insert key and value bytes inserted */
#define	WT_STAT_DSRC_CURSOR_INSERT_BYTES		56
/*! cursor next calls */
#define	WT_STAT_DSRC_CURSOR_NEXT			57
/*! cursor prev calls */
#define	WT_STAT_DSRC_CURSOR_PREV			58
/*! cursor remove calls */
#define	WT_STAT_DSRC_CURSOR_REMOVE			59
/*! cursor-remove key bytes removed */
#define	WT_STAT_DSRC_CURSOR_REMOVE_BYTES		60
/*! cursor reset calls */
#define	WT_STAT_DSRC_CURSOR_RESET			61
/*! cursor search calls */
#define	WT_STAT_DSRC_CURSOR_SEARCH			62
/*! cursor search near calls */
#define	WT_STAT_DSRC_CURSOR_SEARCH_NEAR			63
/*! cursor update calls */
#define	WT_STAT_DSRC_CURSOR_UPDATE			64
/*! cursor-update value bytes updated */
#define	WT_STAT_DSRC_CURSOR_UPDATE_BYTES		65
/*! chunks in the LSM tree */
#define	WT_STAT_DSRC_LSM_CHUNK_COUNT			66
/*! highest merge generation in the LSM tree */
#define	WT_STAT_DSRC_LSM_GENERATION_MAX			67
/*! queries that could have benefited from a Bloom filter that did not
 * exist */
#define	WT_STAT_DSRC_LSM_LOOKUP_NO_BLOOM		68
/*! reconciliation dictionary matches */
#define	WT_STAT_DSRC_REC_DICTIONARY			69
/*! reconciliation overflow keys written */
#define	WT_STAT_DSRC_REC_OVFL_KEY			70
/*! reconciliation overflow values written */
#define	WT_STAT_DSRC_REC_OVFL_VALUE			71
/*! reconciliation pages deleted */
#define	WT_STAT_DSRC_REC_PAGE_DELETE			72
/*! reconciliation pages merged */
#define	WT_STAT_DSRC_REC_PAGE_MERGE			73
/*! page reconciliation calls */
#define	WT_STAT_DSRC_REC_PAGES				74
/*! page reconciliation calls for eviction */
#define	WT_STAT_DSRC_REC_PAGES_EVICTION			75
/*! reconciliation failed because an update could not be included */
#define	WT_STAT_DSRC_REC_SKIPPED_UPDATE			76
/*! reconciliation internal pages split */
#define	WT_STAT_DSRC_REC_SPLIT_INTL			77
/*! reconciliation leaf pages split */
#define	WT_STAT_DSRC_REC_SPLIT_LEAF			78
/*! reconciliation maximum number of splits created for a page */
#define	WT_STAT_DSRC_REC_SPLIT_MAX			79
/*! object compaction */
#define	WT_STAT_DSRC_SESSION_COMPACT			80
/*! open cursor count */
#define	WT_STAT_DSRC_SESSION_CURSOR_OPEN		81
/*! update conflicts */
#define	WT_STAT_DSRC_TXN_UPDATE_CONFLICT		82
/*! write generation conflicts */
#define	WT_STAT_DSRC_TXN_WRITE_CONFLICT			83
/*! @} */
/*
 * Statistics section: END
 * DO NOT EDIT: automatically built by dist/api_stat.py.
 */
/*! @} */
/*! @} */

#undef __F

#if defined(__cplusplus)
}
#endif
#endif /* __WIREDTIGER_H_ */<|MERGE_RESOLUTION|>--- conflicted
+++ resolved
@@ -2323,101 +2323,61 @@
 /*! Btree cursor update calls */
 #define	WT_STAT_CONN_CURSOR_UPDATE			35
 /*! files currently open */
-<<<<<<< HEAD
-#define	WT_STAT_CONN_FILE_OPEN				37
+#define	WT_STAT_CONN_FILE_OPEN				36
 /*! log: total log bytes written */
-#define	WT_STAT_CONN_LOG_BYTES_WRITTEN			38
+#define	WT_STAT_CONN_LOG_BYTES_WRITTEN			37
 /*! log: maximum log file size */
-#define	WT_STAT_CONN_LOG_MAX_FILESIZE			39
+#define	WT_STAT_CONN_LOG_MAX_FILESIZE			38
 /*! log: total consolidated slot closures */
-#define	WT_STAT_CONN_LOG_SLOT_CLOSES			40
+#define	WT_STAT_CONN_LOG_SLOT_CLOSES			39
 /*! log: total logging bytes consolidated */
-#define	WT_STAT_CONN_LOG_SLOT_CONSOLIDATED		41
+#define	WT_STAT_CONN_LOG_SLOT_CONSOLIDATED		40
 /*! log: total consolidated slot joins */
-#define	WT_STAT_CONN_LOG_SLOT_JOINS			42
+#define	WT_STAT_CONN_LOG_SLOT_JOINS			41
 /*! log: total consolidated slot join races */
-#define	WT_STAT_CONN_LOG_SLOT_RACES			43
+#define	WT_STAT_CONN_LOG_SLOT_RACES			42
 /*! log: record size exceeded maximum */
-#define	WT_STAT_CONN_LOG_SLOT_TOOBIG			44
+#define	WT_STAT_CONN_LOG_SLOT_TOOBIG			43
 /*! log: total consolidated slot join transitions */
-#define	WT_STAT_CONN_LOG_SLOT_TRANSITIONS		45
+#define	WT_STAT_CONN_LOG_SLOT_TRANSITIONS		44
 /*! log: total log sync operations */
-#define	WT_STAT_CONN_LOG_SYNC				46
+#define	WT_STAT_CONN_LOG_SYNC				45
 /*! rows merged in an LSM tree */
-#define	WT_STAT_CONN_LSM_ROWS_MERGED			47
+#define	WT_STAT_CONN_LSM_ROWS_MERGED			46
 /*! total heap memory allocations */
-#define	WT_STAT_CONN_MEMORY_ALLOCATION			48
+#define	WT_STAT_CONN_MEMORY_ALLOCATION			47
 /*! total heap memory frees */
-#define	WT_STAT_CONN_MEMORY_FREE			49
+#define	WT_STAT_CONN_MEMORY_FREE			48
 /*! total heap memory re-allocations */
-#define	WT_STAT_CONN_MEMORY_GROW			50
+#define	WT_STAT_CONN_MEMORY_GROW			49
 /*! total read I/Os */
-#define	WT_STAT_CONN_READ_IO				51
+#define	WT_STAT_CONN_READ_IO				50
 /*! page reconciliation calls */
-#define	WT_STAT_CONN_REC_PAGES				52
+#define	WT_STAT_CONN_REC_PAGES				51
 /*! page reconciliation calls for eviction */
-#define	WT_STAT_CONN_REC_PAGES_EVICTION			53
+#define	WT_STAT_CONN_REC_PAGES_EVICTION			52
 /*! reconciliation failed because an update could not be included */
-#define	WT_STAT_CONN_REC_SKIPPED_UPDATE			54
+#define	WT_STAT_CONN_REC_SKIPPED_UPDATE			53
 /*! pthread mutex shared lock read-lock calls */
-#define	WT_STAT_CONN_RWLOCK_READ			55
+#define	WT_STAT_CONN_RWLOCK_READ			54
 /*! pthread mutex shared lock write-lock calls */
-#define	WT_STAT_CONN_RWLOCK_WRITE			56
+#define	WT_STAT_CONN_RWLOCK_WRITE			55
 /*! open cursor count */
-#define	WT_STAT_CONN_SESSION_CURSOR_OPEN		57
+#define	WT_STAT_CONN_SESSION_CURSOR_OPEN		56
 /*! ancient transactions */
-#define	WT_STAT_CONN_TXN_ANCIENT			58
+#define	WT_STAT_CONN_TXN_ANCIENT			57
 /*! transactions */
-#define	WT_STAT_CONN_TXN_BEGIN				59
+#define	WT_STAT_CONN_TXN_BEGIN				58
 /*! transaction checkpoints */
-#define	WT_STAT_CONN_TXN_CHECKPOINT			60
+#define	WT_STAT_CONN_TXN_CHECKPOINT			59
 /*! transactions committed */
-#define	WT_STAT_CONN_TXN_COMMIT				61
+#define	WT_STAT_CONN_TXN_COMMIT				60
 /*! transaction failures due to cache overflow */
-#define	WT_STAT_CONN_TXN_FAIL_CACHE			62
+#define	WT_STAT_CONN_TXN_FAIL_CACHE			61
 /*! transactions rolled-back */
-#define	WT_STAT_CONN_TXN_ROLLBACK			63
+#define	WT_STAT_CONN_TXN_ROLLBACK			62
 /*! total write I/Os */
-#define	WT_STAT_CONN_WRITE_IO				64
-=======
-#define	WT_STAT_CONN_FILE_OPEN				36
-/*! rows merged in an LSM tree */
-#define	WT_STAT_CONN_LSM_ROWS_MERGED			37
-/*! total heap memory allocations */
-#define	WT_STAT_CONN_MEMORY_ALLOCATION			38
-/*! total heap memory frees */
-#define	WT_STAT_CONN_MEMORY_FREE			39
-/*! total heap memory re-allocations */
-#define	WT_STAT_CONN_MEMORY_GROW			40
-/*! total read I/Os */
-#define	WT_STAT_CONN_READ_IO				41
-/*! page reconciliation calls */
-#define	WT_STAT_CONN_REC_PAGES				42
-/*! page reconciliation calls for eviction */
-#define	WT_STAT_CONN_REC_PAGES_EVICTION			43
-/*! reconciliation failed because an update could not be included */
-#define	WT_STAT_CONN_REC_SKIPPED_UPDATE			44
-/*! pthread mutex shared lock read-lock calls */
-#define	WT_STAT_CONN_RWLOCK_READ			45
-/*! pthread mutex shared lock write-lock calls */
-#define	WT_STAT_CONN_RWLOCK_WRITE			46
-/*! open cursor count */
-#define	WT_STAT_CONN_SESSION_CURSOR_OPEN		47
-/*! ancient transactions */
-#define	WT_STAT_CONN_TXN_ANCIENT			48
-/*! transactions */
-#define	WT_STAT_CONN_TXN_BEGIN				49
-/*! transaction checkpoints */
-#define	WT_STAT_CONN_TXN_CHECKPOINT			50
-/*! transactions committed */
-#define	WT_STAT_CONN_TXN_COMMIT				51
-/*! transaction failures due to cache overflow */
-#define	WT_STAT_CONN_TXN_FAIL_CACHE			52
-/*! transactions rolled-back */
-#define	WT_STAT_CONN_TXN_ROLLBACK			53
-/*! total write I/Os */
-#define	WT_STAT_CONN_WRITE_IO				54
->>>>>>> ae50550d
+#define	WT_STAT_CONN_WRITE_IO				63
 
 /*!
  * @}
