/*-
 * Copyright (c) 2008-2013 WiredTiger, Inc.
 *	All rights reserved.
 *
 * See the file LICENSE for redistribution information.
 */

#ifndef	__WIREDTIGER_H_
#define	__WIREDTIGER_H_

#if defined(__cplusplus)
extern "C" {
#endif

/*******************************************
 * Version information
 *******************************************/
#define	WIREDTIGER_VERSION_MAJOR	@VERSION_MAJOR@
#define	WIREDTIGER_VERSION_MINOR	@VERSION_MINOR@
#define	WIREDTIGER_VERSION_PATCH	@VERSION_PATCH@
#define	WIREDTIGER_VERSION_STRING	@VERSION_STRING@

/*******************************************
 * Required includes
 *******************************************/
@wiredtiger_includes_decl@

/*******************************************
 * Portable type names
 *******************************************/
@int8_decl@
@u_int8_decl@
@int16_decl@
@u_int16_decl@
@int32_decl@
@u_int32_decl@
@int64_decl@
@u_int64_decl@

@u_char_decl@
@u_short_decl@
@u_int_decl@
@u_long_decl@
@u_quad_decl@

@uintmax_t_decl@
@uintptr_t_decl@

#if defined(DOXYGEN) || defined(SWIG)
#define	__F(func) func
#else
#define	__F(func) (*func)
#endif

#ifdef SWIG
%{
#include <wiredtiger.h>
%}
#endif

/*!
 * @defgroup wt WiredTiger API
 * The functions, handles and methods applications use to access and manage
 * data with WiredTiger.
 *
 * @{
 */

/*******************************************
 * Public forward structure declarations
 *******************************************/
struct __wt_collator;	    typedef struct __wt_collator WT_COLLATOR;
struct __wt_compressor;	    typedef struct __wt_compressor WT_COMPRESSOR;
struct __wt_connection;	    typedef struct __wt_connection WT_CONNECTION;
struct __wt_cursor;	    typedef struct __wt_cursor WT_CURSOR;
struct __wt_data_source;    typedef struct __wt_data_source WT_DATA_SOURCE;
struct __wt_event_handler;  typedef struct __wt_event_handler WT_EVENT_HANDLER;
struct __wt_extension_api;  typedef struct __wt_extension_api WT_EXTENSION_API;
struct __wt_extractor;	    typedef struct __wt_extractor WT_EXTRACTOR;
struct __wt_item;	    typedef struct __wt_item WT_ITEM;
struct __wt_session;	    typedef struct __wt_session WT_SESSION;

/*!
 * A raw item of data to be managed.  Data items have a pointer to the data and
 * a length (limited to 4GB for items stored in tables).  WT_ITEM structures do
 * not need to be cleared before use.
 */
struct __wt_item {
	/*!
	 * The memory reference of the data item.
	 *
	 * For items returned by a WT_CURSOR, the pointer is only valid until
	 * the next operation on that cursor.  Applications that need to keep
	 * an item across multiple cursor operations must make a copy.
	 */
	const void *data;

	/*!
	 * The number of bytes in the data item.
	 */
	uint32_t size;

#ifndef DOXYGEN
#define	WT_ITEM_ALIGNED					0x00000001
#define	WT_ITEM_INUSE					0x00000002
#define	WT_ITEM_MAPPED					0x00000004
	/* This appears in the middle of the struct to avoid padding. */
	/*! Object flags (internal use). */
	uint32_t flags;

	/*! Managed memory chunk (internal use). */
	void *mem;
	/*! Managed memory size (internal use). */
	size_t memsize;
#endif
};

/*!
 * The maximum packed size of a 64-bit integer.  The ::wiredtiger_struct_pack
 * function will pack single long integers into at most this many bytes.
 */
#define	WT_INTPACK64_MAXSIZE	((int)sizeof (int64_t) + 1)

/*!
 * The maximum packed size of a 32-bit integer.  The ::wiredtiger_struct_pack
 * function will pack single integers into at most this many bytes.
 */
#define	WT_INTPACK32_MAXSIZE	((int)sizeof (int32_t) + 1)

/*!
 * A WT_CURSOR handle is the interface to a cursor.
 *
 * Cursors allow data to be searched, iterated and modified, implementing the
 * CRUD (create, read, update and delete) operations.  Cursors are opened in
 * the context of a session.  If a transaction is started, cursors operate in
 * the context of the transaction until the transaction is resolved.
 *
 * Raw data is represented by key/value pairs of WT_ITEM structures, but
 * cursors can also provide access to fields within the key and value if the
 * formats are described in the WT_SESSION::create method.
 *
 * In the common case, a cursor is used to access records in a table.  However,
 * cursors can be used on subsets of tables (such as a single column or a
 * projection of multiple columns), as an interface to statistics, configuration
 * data or application-specific data sources.  See WT_SESSION::open_cursor for
 * more information.
 *
 * <b>Thread safety:</b> A WT_CURSOR handle is not usually shared between
 * threads, see @ref threads for more information.
 */
struct __wt_cursor {
	WT_SESSION *session;	/*!< The session handle for this cursor. */

	/*!
	 * The name of the data source for the cursor, matches the \c uri
	 * parameter to WT_SESSION::open_cursor used to open the cursor.
	 */
	const char *uri;

	/*!
	 * The format of the data packed into key items.  See @ref packing for
	 * details.  If not set, a default value of "u" is assumed, and
	 * applications must use WT_ITEM structures to manipulate untyped byte
	 * arrays.
	 */
	const char *key_format;

	/*!
	 * The format of the data packed into value items.  See @ref packing
	 * for details.  If not set, a default value of "u" is assumed, and
	 * applications must use WT_ITEM structures to manipulate untyped byte
	 * arrays.
	 */
	const char *value_format;

	/*!
	 * @name Data access
	 * @{
	 */
	/*!
	 * Get the key for the current record.
	 *
	 * @snippet ex_all.c Get the cursor's string key
	 *
	 * @snippet ex_all.c Get the cursor's record number key
	 *
	 * @param cursor the cursor handle
	 * @param ... pointers to hold key fields corresponding to
	 * WT_CURSOR::key_format.
	 * @errors
	 */
	int __F(get_key)(WT_CURSOR *cursor, ...);

	/*!
	 * Get the value for the current record.
	 *
	 * @snippet ex_all.c Get the cursor's string value
	 *
	 * @snippet ex_all.c Get the cursor's raw value
	 *
	 * @param cursor the cursor handle
	 * @param ... pointers to hold value fields corresponding to
	 * WT_CURSOR::value_format.
	 * @errors
	 */
	int __F(get_value)(WT_CURSOR *cursor, ...);

	/*!
	 * Set the key for the next operation.
	 *
	 * @snippet ex_all.c Set the cursor's string key
	 *
	 * @snippet ex_all.c Set the cursor's record number key
	 *
	 * @param cursor the cursor handle
	 * @param ... key fields corresponding to WT_CURSOR::key_format.
	 *
	 * If an error occurs during this operation, a flag will be set in the
	 * cursor, and the next operation to access the key will fail.  This
	 * simplifies error handling in applications.
	 */
	void __F(set_key)(WT_CURSOR *cursor, ...);

	/*!
	 * Set the value for the next operation.
	 *
	 * @snippet ex_all.c Set the cursor's string value
	 *
	 * @snippet ex_all.c Set the cursor's raw value
	 *
	 * @param cursor the cursor handle
	 * @param ... value fields corresponding to WT_CURSOR::value_format.
	 *
	 * If an error occurs during this operation, a flag will be set in the
	 * cursor, and the next operation to access the value will fail.  This
	 * simplifies error handling in applications.
	 */
	void __F(set_value)(WT_CURSOR *cursor, ...);
	/*! @} */

	/*!
	 * @name Cursor positioning
	 * @{
	 */
	/*!
	 * Return the ordering relationship between two cursors: both cursors
	 * must have the same data source and have valid keys.
	 *
	 * @snippet ex_all.c Cursor comparison
	 *
	 * @param cursor the cursor handle
	 * @param other another cursor handle
	 * @param comparep the status of the comparison: < 0 if
	 * <code>cursor</code> refers to a key that appears before
	 * <code>other</code>, 0 if the cursors refer to the same key,
	 * and > 0 if <code>cursor</code> refers to a key that appears after
	 * <code>other</code>.
	 * @errors
	 */
	int __F(compare)(WT_CURSOR *cursor, WT_CURSOR *other, int *comparep);

	/*!
	 * Return the next record.
	 *
	 * @snippet ex_all.c Return the next record
	 *
	 * @param cursor the cursor handle
	 * @errors
	 */
	int __F(next)(WT_CURSOR *cursor);

	/*!
	 * Return the previous record.
	 *
	 * @snippet ex_all.c Return the previous record
	 *
	 * @param cursor the cursor handle
	 * @errors
	 */
	int __F(prev)(WT_CURSOR *cursor);

	/*!
	 * Reset the position of the cursor.  Any resources held by the cursor
	 * are released, and the cursor's key and position are no longer valid.
	 * A subsequent iteration with WT_CURSOR::next will move to the first
	 * record, or with WT_CURSOR::prev will move to the last record.
	 *
	 * @snippet ex_all.c Reset the cursor
	 *
	 * @param cursor the cursor handle
	 * @errors
	 */
	int __F(reset)(WT_CURSOR *cursor);

	/*!
	 * Return the record matching the key. The key must first be set.
	 *
	 * @snippet ex_all.c Search for an exact match
	 *
	 * On success, the cursor ends positioned at the returned record; to
	 * minimize cursor resources, the WT_CURSOR::reset method should be
	 * called as soon as the record has been retrieved and the cursor no
	 * longer needs that position.
	 *
	 * @param cursor the cursor handle
	 * @errors
	 */
	int __F(search)(WT_CURSOR *cursor);

	/*!
	 * Return the record matching the key if it exists, or an adjacent
	 * record.  An adjacent record is either the smallest record larger
	 * than the key or the largest record smaller than the key (in other
	 * words, a logically adjacent key).
	 *
	 * The key must first be set.
	 *
	 * An example of a search for an exact or adjacent match:
	 *
	 * @snippet ex_all.c Search for an exact or adjacent match
	 *
	 * An example of a forward scan through the table, where all keys
	 * greater than or equal to a specified prefix are included in the
	 * scan:
	 *
	 * @snippet ex_all.c Forward scan greater than or equal
	 *
	 * An example of a backward scan through the table, where all keys
	 * less than a specified prefix are included in the scan:
	 *
	 * @snippet ex_all.c Backward scan less than
	 *
	 * On success, the cursor ends positioned at the returned record; to
	 * minimize cursor resources, the WT_CURSOR::reset method should be
	 * called as soon as the record has been retrieved and the cursor no
	 * longer needs that position.
	 *
	 * @param cursor the cursor handle
	 * @param exactp the status of the search: 0 if an exact match is
	 * found, < 0 if a smaller key is returned, > 0 if a larger key is
	 * returned
	 * @errors
	 */
	int __F(search_near)(WT_CURSOR *cursor, int *exactp);
	/*! @} */

	/*!
	 * @name Data modification
	 * @{
	 */
	/*!
	 * Insert a record and optionally update an existing record.
	 *
	 * If the cursor was configured with "overwrite=true" (the default),
	 * both the key and value must be set; if the record already exists,
	 * the key's value will be updated, otherwise, the record will be
	 * inserted.
	 *
	 * @snippet ex_all.c Insert a new record or overwrite an existing record
	 *
	 * If the cursor was not configured with "overwrite=true", both the key
	 * and value must be set and the record must not already exist; the
	 * record will be inserted.
	 *
	 * @snippet ex_all.c Insert a new record and fail if the record exists
	 *
	 * If a cursor with record number keys was configured with
	 * "append=true" (not the default), the value must be set; a new record
	 * will be appended and the record number set as the cursor key value.
	 *
	 * @snippet ex_all.c Insert a new record and assign a record number
	 *
	 * The cursor ends with no position, and a subsequent call to the
	 * WT_CURSOR::next (WT_CURSOR::prev) method will iterate from the
	 * beginning (end) of the table.
	 *
	 * Inserting a new record after the current maximum record in a
	 * fixed-length bit field column-store (that is, a store with an
	 * 'r' type key and 't' type value) may implicitly create the missing
	 * records as records with a value of 0.
	 *
	 * When loading a large amount of data into a new object, using
	 * a cursor with the \c bulk configuration string enabled and
	 * loading the data in sorted order will be much faster than doing
	 * out-of-order inserts.  See @ref bulk_load for more information.
	 *
	 * @param cursor the cursor handle
	 * @errors
	 * In particular, if \c overwrite is not configured and a record with
	 * the specified key already exists, ::WT_DUPLICATE_KEY is returned.
	 */
	int __F(insert)(WT_CURSOR *cursor);

	/*!
	 * Update a record and optionally insert an existing record.
	 *
	 * If the cursor was configured with "overwrite=true" (the default),
	 * both the key and value must be set; if the record already exists, the
	 * key's value will be updated, otherwise, the record will be inserted.
	 *
	 * @snippet ex_all.c Update an existing record or insert a new record
	 *
	 * If the cursor was not configured with "overwrite=true", both the key
	 * and value must be set and the record must already exist; the
	 * record will be updated.
	 *
	 * @snippet ex_all.c Update an existing record and fail if DNE
	 *
	 * On success, the cursor ends positioned at the modified record; to
	 * minimize cursor resources, the WT_CURSOR::reset method should be
	 * called as soon as the cursor no longer needs that position.
	 *
	 * @param cursor the cursor handle
	 * @errors
	 * In particular, if \c overwrite is not configured and no record with
	 * the specified key exists, ::WT_NOTFOUND is returned.
	 */
	int __F(update)(WT_CURSOR *cursor);

	/*!
	 * Remove a record.
	 *
	 * If the cursor was configured with "overwrite=true" (the default),
	 * the key must be set; the key's record will be removed if it exists,
	 * no error will be returned if the record does not exist.
	 *
	 * @snippet ex_all.c Remove a record
	 *
	 * If the cursor was not configured with "overwrite=true", the key must
	 * be set and the key's record must exist; the record will be removed.
	 *
	 * @snippet ex_all.c Remove a record and fail if DNE
	 *
	 * Removing a record in a fixed-length bit field column-store
	 * (that is, a store with an 'r' type key and 't' type value) is
	 * identical to setting the record's value to 0.
	 *
	 * On success, the cursor ends positioned at the removed record; to
	 * minimize cursor resources, the WT_CURSOR::reset method should be
	 * called as soon as the cursor no longer needs that position.
	 *
	 * @param cursor the cursor handle
	 * @errors
	 * In particular, if \c overwrite is not configured and no record with
	 * the specified key exists, ::WT_NOTFOUND is returned.
	 */
	int __F(remove)(WT_CURSOR *cursor);
	/*! @} */

	/*!
	 * Close the cursor.
	 *
	 * This releases the resources associated with the cursor handle.
	 * Cursors are closed implicitly by ending the enclosing connection or
	 * closing the session in which they were opened.
	 *
	 * @snippet ex_all.c Close the cursor
	 *
	 * @param cursor the cursor handle
	 * @errors
	 */
	int __F(close)(WT_CURSOR *cursor);

	/*
	 * Protected fields, only to be used by cursor implementations.
	 */
#if !defined(SWIG) && !defined(DOXYGEN)
	/*
	 * !!!
	 * Explicit representations of structures from queue.h.
	 * TAILQ_ENTRY(wt_cursor) q;
	 */
	struct {
		WT_CURSOR *tqe_next;
		WT_CURSOR **tqe_prev;
	} q;				/* Linked list of WT_CURSORs. */

	uint64_t recno;			/* Record number, normal and raw mode */
	uint8_t raw_recno_buf[WT_INTPACK64_MAXSIZE];

	WT_ITEM key, value;
	int saved_err;			/* Saved error in set_{key,value}. */

#define	WT_CURSTD_APPEND	0x0001
#define	WT_CURSTD_BULK		0x0002
#define	WT_CURSTD_DATA_SOURCE	0x0004
#define	WT_CURSTD_DUMP_HEX	0x0008
#define	WT_CURSTD_DUMP_PRINT	0x0010
#define	WT_CURSTD_KEY_EXT	0x0020	/* Key points out of the tree. */
#define	WT_CURSTD_KEY_INT	0x0040	/* Key points into the tree. */
#define	WT_CURSTD_KEY_SET	(WT_CURSTD_KEY_EXT | WT_CURSTD_KEY_INT)
#define	WT_CURSTD_OPEN		0x0080
#define	WT_CURSTD_OVERWRITE	0x0100
#define	WT_CURSTD_RAW		0x0200
#define	WT_CURSTD_VALUE_EXT	0x0400	/* Value points out of the tree. */
#define	WT_CURSTD_VALUE_INT	0x0800	/* Value points into the tree. */
#define	WT_CURSTD_VALUE_SET	(WT_CURSTD_VALUE_EXT | WT_CURSTD_VALUE_INT)
	uint32_t flags;
#endif
};

/*!
 * All data operations are performed in the context of a WT_SESSION.  This
 * encapsulates the thread and transactional context of the operation.
 *
 * <b>Thread safety:</b> A WT_SESSION handle is not usually shared between
 * threads, see @ref threads for more information.
 */
struct __wt_session {
	/*! The connection for this session. */
	WT_CONNECTION *connection;

	/*!
	 * Close the session handle.
	 *
	 * This will release the resources associated with the session handle,
	 * including rolling back any active transactions and closing any
	 * cursors that remain open in the session.
	 *
	 * @snippet ex_all.c Close a session
	 *
	 * @param session the session handle
	 * @configempty{session.close, see dist/api_data.py}
	 * @errors
	 */
	int __F(close)(WT_SESSION *session, const char *config);

	/*!
	 * Reconfigure a session handle.
	 *
	 * @snippet ex_all.c Reconfigure a session
	 *
	 * WT_SESSION::reconfigure will fail if a transaction is in progress
	 * in the session.
	 * All open cursors are reset.
	 *
	 * @param session the session handle
	 * @configstart{session.reconfigure, see dist/api_data.py}
	 * @config{isolation, the default isolation level for operations in this
	 * session., a string\, chosen from the following options: \c
	 * "read-uncommitted"\, \c "read-committed"\, \c "snapshot"; default \c
	 * read-committed.}
	 * @configend
	 * @errors
	 */
	int __F(reconfigure)(WT_SESSION *session, const char *config);

	/*!
	 * @name Cursor handles
	 * @{
	 */

	/*!
	 * Open a new cursor on a data source or duplicate an existing cursor.
	 *
	 * @snippet ex_all.c Open a cursor
	 *
	 * An existing cursor can be duplicated by passing it as the \c to_dup
	 * parameter and setting the \c uri parameter to \c NULL:
	 *
	 * @snippet ex_all.c Duplicate a cursor
	 *
	 * Cursors being duplicated must have a key set, and successfully
	 * duplicated cursors are positioned at the same place in the data
	 * source as the original.
	 *
	 * To reconfigure a cursor, duplicate it with a new configuration value:
	 *
	 * @snippet ex_all.c Reconfigure a cursor
	 *
	 * Cursor handles should be discarded by calling WT_CURSOR::close.
	 *
	 * Cursors capable of supporting transactional operations operate in the
	 * context of the current transaction, if any.  Ending a transaction
	 * implicitly resets all open cursors.
	 *
	 * Cursors are relatively light-weight objects but may hold references
	 * to heavier-weight objects; applications should re-use cursors when
	 * possible, but instantiating new cursors is not so expensive that
	 * applications need to cache cursors at all cost.
	 *
	 * @param session the session handle
	 * @param uri the data source on which the cursor operates; cursors
	 *  are usually opened on tables, however, cursors can be opened on
	 *  any data source, regardless of whether it is ultimately stored
	 *  in a table.  Some cursor types may have limited functionality
	 *  (for example, they may be read-only or not support transactional
	 *  updates).  See @ref data_sources for more information.
	 *  <br>
	 *  The following are the builtin cursor types:
	 *  <table>
	 *  @hrow{URI, Type, Key/Value types}
	 *  @row{<tt>backup:</tt>,
	 *	hot backup cursor,
	 *	key=<code>string</code>\, see @ref hot_backup for details}
	 *  @row{<tt>colgroup:\<table name\>:\<column group name\></tt>,
	 *	column group cursor,
	 *	table key\, column group value(s)}
	 *  @row{<tt>index:\<table name\>:\<index name\>[\<projection\>]</tt>,
	 *	index cursor,
	 *	key=index key\, value=table value(s) with optional projection
	 *	of columns}
	 *  @row{<tt>statistics:[\<data source URI\>]</tt>,
	 *	database or data source statistics cursor,
	 *	key=<code>int id</code>\, value=(<code>string description\,
	 *	string value\, uint64_t value</code>)\,
	 *	see @ref data_statistics for details}
	 *  @row{<tt>table:\<table name\>[\<projection\>]</tt>,
	 *	table cursor,
	 *	table key\, table value(s) with optional projection of columns}
	 *  </table>
	 *  Advanced applications may also choose to open the following
	 *  additional cursor types:
	 *  <table>
	 *  @row{<tt>file:\<file name\></tt>,
	 *	file cursor,
	 *	file key\, file value}
	 *  @row{<tt>lsm:\<name\></tt>,
	 *	LSM cursor,
	 *	LSM key\, LSM value: see @ref lsm}
	 *  @row{<tt>metadata:</tt>,
	 *	metadata cursor,
	 *	metadata key\, metadata value: see @ref metadata}
	 *  </table>
	 * @param to_dup a cursor to duplicate
	 * @configstart{session.open_cursor, see dist/api_data.py}
	 * @config{append, append the value as a new record\, creating a new
	 * record number key; valid only for cursors with record number keys., a
	 * boolean flag; default \c false.}
	 * @config{bulk, configure the cursor for bulk-loading\, a fast\,
	 * initial load path (see @ref bulk_load for more information).
	 * Bulk-load may only be used for newly created objects and cursors
	 * configured for bulk-load only support the WT_CURSOR::insert and
	 * WT_CURSOR::close methods.  When bulk-loading row-store objects\, keys
	 * must be loaded in sorted order.  The value is usually a true/false
	 * flag; when bulk-loading fixed-length column store objects\, the
	 * special value \c bitmap allows chunks of a memory resident bitmap to
	 * be loaded directly into a file by passing a \c WT_ITEM to
	 * WT_CURSOR::set_value where the \c size field indicates the number of
	 * records in the bitmap (as specified by the object's \c value_format
	 * configuration). Bulk-loaded bitmap values must end on a byte boundary
	 * relative to the bit count (except for the last set of values
	 * loaded)., a string; default \c false.}
	 * @config{checkpoint, the name of a checkpoint to open (the reserved
	 * name "WiredTigerCheckpoint" opens the most recent internal checkpoint
	 * taken for the object). The cursor does not support data
	 * modification., a string; default empty.}
	 * @config{dump, configure the cursor for dump format inputs and
	 * outputs: "hex" selects a simple hexadecimal format\, "print" selects
	 * a format where only non-printing characters are hexadecimal encoded.
	 * The cursor dump format is compatible with the @ref util_dump and @ref
	 * util_load commands., a string\, chosen from the following options: \c
	 * "hex"\, \c "print"; default empty.}
	 * @config{next_random, configure the cursor to return a pseudo-random
	 * record from the object; valid only for row-store cursors.  Cursors
	 * configured with \c next_random=true only support the WT_CURSOR::next
	 * and WT_CURSOR::close methods.  See @ref cursor_random for details., a
	 * boolean flag; default \c false.}
	 * @config{overwrite, configures whether the cursor's insert\, update
	 * and remove methods check the existing state of the record.  If \c
	 * overwrite is \c false\, WT_CURSOR::insert fails with
	 * ::WT_DUPLICATE_KEY if the record exists\, WT_CURSOR::update and
	 * WT_CURSOR::remove fail with ::WT_NOTFOUND if the record does not
	 * exist., a boolean flag; default \c true.}
	 * @config{raw, ignore the encodings for the key and value\, manage data
	 * as if the formats were \c "u". See @ref cursor_raw for details., a
	 * boolean flag; default \c false.}
	 * @config{statistics, Specify the statistics to be gathered.  Choosing
	 * "all" gathers statistics regardless of cost and may include
	 * traversing on-disk files; "fast" gathers a subset of relatively
	 * inexpensive statistics.  The selection must agree with the database
	 * \c statistics configuration specified to ::wiredtiger_open or
	 * WT_CONNECTION::reconfigure.  For example\, "all" or "fast" can be
	 * configured when the database is configured with "all"\, but the
	 * cursor open will fail if "all" is specified when the database is
	 * configured with "fast"\, and the cursor open will fail in all cases
	 * when the database is configured with "none". If \c statistics is not
	 * configured\, the default configuration is the database configuration.
	 * The "clear" configuration resets statistics after gathering them\,
	 * where appropriate (for example\, a cache size statistic is not
	 * cleared\, while the count of cursor insert operations will be
	 * cleared). See @ref statistics for more information., a list\, with
	 * values chosen from the following options: \c "all"\, \c "fast"\, \c
	 * "clear"; default empty.}
	 * @config{target, if non-empty\, backup the list of objects; valid only
	 * for a backup data source., a list of strings; default empty.}
	 * @configend
	 * @param[out] cursorp a pointer to the newly opened cursor
	 * @errors
	 */
	int __F(open_cursor)(WT_SESSION *session,
	    const char *uri, WT_CURSOR *to_dup,
	    const char *config, WT_CURSOR **cursorp);
	/*! @} */

	/*!
	 * @name Table operations
	 * @{
	 */
	/*!
	 * Create a table, column group, index or file.
	 *
	 * @snippet ex_all.c Create a table
	 *
	 * @param session the session handle
	 * @param name the URI of the object to create, such as
	 * \c "table:stock". For a description of URI formats
	 * see @ref data_sources.
	 * @configstart{session.create, see dist/api_data.py}
	 * @config{allocation_size, the file unit allocation size\, in bytes\,
	 * must a power-of-two; smaller values decrease the file space required
	 * by overflow items\, and the default value of 4KB is a good choice
	 * absent requirements from the operating system or storage device., an
	 * integer between 512B and 128MB; default \c 4KB.}
	 * @config{block_allocation, configure block allocation.  Permitted
	 * values are \c "first" or \c "best"; the \c "first" configuration uses
	 * a first-available algorithm during block allocation\, the \c "best"
	 * configuration uses a best-fit algorithm., a string\, chosen from the
	 * following options: \c "first"\, \c "best"; default \c best.}
	 * @config{block_compressor, configure a compressor for file blocks.
	 * Permitted values are empty (off) or \c "bzip2"\, \c "snappy" or
	 * custom compression engine \c "name" created with
	 * WT_CONNECTION::add_compressor.  See @ref compression for more
	 * information., a string; default empty.}
	 * @config{cache_resident, do not ever evict the object's pages; see
	 * @ref tuning_cache_resident for more information., a boolean flag;
	 * default \c false.}
	 * @config{checksum, configure block checksums; permitted values are
	 * <code>on</code> (checksum all blocks)\, <code>off</code> (checksum no
	 * blocks) and <code>uncompresssed</code> (checksum only blocks which
	 * are not compressed for any reason). The \c uncompressed setting is
	 * for applications which can rely on decompression to fail if a block
	 * has been corrupted., a string\, chosen from the following options: \c
	 * "on"\, \c "off"\, \c "uncompressed"; default \c uncompressed.}
	 * @config{colgroups, comma-separated list of names of column groups.
	 * Each column group is stored separately\, keyed by the primary key of
	 * the table.  If no column groups are specified\, all columns are
	 * stored together in a single file.  All value columns in the table
	 * must appear in at least one column group.  Each column group must be
	 * created with a separate call to WT_SESSION::create., a list of
	 * strings; default empty.}
	 * @config{collator, configure custom collation for keys.  Value must be
	 * a collator name created with WT_CONNECTION::add_collator., a string;
	 * default empty.}
	 * @config{columns, list of the column names.  Comma-separated list of
	 * the form <code>(column[\,...])</code>. For tables\, the number of
	 * entries must match the total number of values in \c key_format and \c
	 * value_format.  For colgroups and indices\, all column names must
	 * appear in the list of columns for the table., a list of strings;
	 * default empty.}
	 * @config{dictionary, the maximum number of unique values remembered in
	 * the Btree row-store leaf page value dictionary; see @ref
	 * file_formats_compression for more information., an integer greater
	 * than or equal to 0; default \c 0.}
	 * @config{exclusive, fail if the object exists.  When false (the
	 * default)\, if the object exists\, check that its settings match the
	 * specified configuration., a boolean flag; default \c false.}
	 * @config{format, the file format., a string\, chosen from the
	 * following options: \c "btree"; default \c btree.}
	 * @config{huffman_key, configure Huffman encoding for keys.  Permitted
	 * values are empty (off)\, \c "english"\, \c "utf8<file>" or \c
	 * "utf16<file>". See @ref huffman for more information., a string;
	 * default empty.}
	 * @config{huffman_value, configure Huffman encoding for values.
	 * Permitted values are empty (off)\, \c "english"\, \c "utf8<file>" or
	 * \c "utf16<file>". See @ref huffman for more information., a string;
	 * default empty.}
	 * @config{internal_item_max, the largest key stored within an internal
	 * node\, in bytes.  If non-zero\, any key larger than the specified
	 * size will be stored as an overflow item (which may require additional
	 * I/O to access). If zero\, a default size is chosen that permits at
	 * least 8 keys per internal page., an integer greater than or equal to
	 * 0; default \c 0.}
	 * @config{internal_key_truncate, configure internal key truncation\,
	 * discarding unnecessary trailing bytes on internal keys (ignored for
	 * custom collators)., a boolean flag; default \c true.}
	 * @config{internal_page_max, the maximum page size for internal nodes\,
	 * in bytes; the size must be a multiple of the allocation size and is
	 * significant for applications wanting to avoid excessive L2 cache
	 * misses while searching the tree.  The page maximum is the bytes of
	 * uncompressed data\, that is\, the limit is applied before any block
	 * compression is done., an integer between 512B and 512MB; default \c
	 * 4KB.}
	 * @config{key_format, the format of the data packed into key items.
	 * See @ref schema_format_types for details.  By default\, the
	 * key_format is \c 'u' and applications use WT_ITEM structures to
	 * manipulate raw byte arrays.  By default\, records are stored in
	 * row-store files: keys of type \c 'r' are record numbers and records
	 * referenced by record number are stored in column-store files., a
	 * format string; default \c u.}
	 * @config{leaf_item_max, the largest key or value stored within a leaf
	 * node\, in bytes.  If non-zero\, any key or value larger than the
	 * specified size will be stored as an overflow item (which may require
	 * additional I/O to access). If zero\, a default size is chosen that
	 * permits at least 4 key and value pairs per leaf page., an integer
	 * greater than or equal to 0; default \c 0.}
	 * @config{leaf_page_max, the maximum page size for leaf nodes\, in
	 * bytes; the size must be a multiple of the allocation size\, and is
	 * significant for applications wanting to maximize sequential data
	 * transfer from a storage device.  The page maximum is the bytes of
	 * uncompressed data\, that is\, the limit is applied before any block
	 * compression is done., an integer between 512B and 512MB; default \c
	 * 1MB.}
	 * @config{lsm_auto_throttle, Throttle inserts into LSM trees if
	 * flushing to disk isn't keeping up., a boolean flag; default \c true.}
	 * @config{lsm_bloom, create bloom filters on LSM tree chunks as they
	 * are merged., a boolean flag; default \c true.}
	 * @config{lsm_bloom_bit_count, the number of bits used per item for LSM
	 * bloom filters., an integer between 2 and 1000; default \c 8.}
	 * @config{lsm_bloom_config, config string used when creating Bloom
	 * filter files\, passed to WT_SESSION::create., a string; default
	 * empty.}
	 * @config{lsm_bloom_hash_count, the number of hash values per item used
	 * for LSM bloom filters., an integer between 2 and 100; default \c 4.}
	 * @config{lsm_bloom_oldest, create a bloom filter on the oldest LSM
	 * tree chunk.  Only supported if bloom filters are enabled., a boolean
	 * flag; default \c false.}
	 * @config{lsm_chunk_size, the maximum size of the in-memory chunk of an
	 * LSM tree., an integer between 512K and 500MB; default \c 2MB.}
	 * @config{lsm_merge_max, the maximum number of chunks to include in a
	 * merge operation., an integer between 2 and 100; default \c 15.}
	 * @config{lsm_merge_threads, the number of thread to perform merge
	 * operations., an integer between 1 and 10; default \c 1.}
	 * @config{memory_page_max, the maximum size a page can grow to in
	 * memory before being reconciled to disk.  The specified size will be
	 * adjusted to a lower bound of <code>50 * leaf_page_max</code>. This
	 * limit is soft - it is possible for pages to be temporarily larger
	 * than this value., an integer between 512B and 10TB; default \c 5MB.}
	 * @config{os_cache_dirty_max, maximum dirty system buffer cache usage\,
	 * in bytes.  If non-zero\, schedule writes for dirty blocks belonging
	 * to this object in the system buffer cache after that many bytes from
	 * this object are written into the buffer cache., an integer greater
	 * than or equal to 0; default \c 0.}
	 * @config{os_cache_max, maximum system buffer cache usage\, in bytes.
	 * If non-zero\, evict object blocks from the system buffer cache after
	 * that many bytes from this object are read or written into the buffer
	 * cache., an integer greater than or equal to 0; default \c 0.}
	 * @config{prefix_compression, configure prefix compression on row-store
	 * leaf pages., a boolean flag; default \c true.}
	 * @config{prefix_compression_min, minimum gain before prefix
	 * compression will be used on row-store leaf pages., an integer greater
	 * than or equal to 0; default \c 4.}
	 * @config{split_pct, the Btree page split size as a percentage of the
	 * maximum Btree page size\, that is\, when a Btree page is split\, it
	 * will be split into smaller pages\, where each page is the specified
	 * percentage of the maximum Btree page size., an integer between 25 and
	 * 100; default \c 75.}
	 * @config{type, set the type of data source used to store a column
	 * group\, index or simple table.  By default\, a \c "file:" URI is
	 * derived from the object name.  The \c type configuration can be used
	 * to switch to a different data source\, such as LSM or an extension
	 * configured by the application.., a string; default \c file.}
	 * @config{value_format, the format of the data packed into value items.
	 * See @ref schema_format_types for details.  By default\, the
	 * value_format is \c 'u' and applications use a WT_ITEM structure to
	 * manipulate raw byte arrays.  Value items of type 't' are bitfields\,
	 * and when configured with record number type keys\, will be stored
	 * using a fixed-length store., a format string; default \c u.}
	 * @configend
	 * @errors
	 */
	int __F(create)(WT_SESSION *session,
	    const char *name, const char *config);

	/*!
	 * Compact a live row- or column-store btree (log-structured merge
	 * trees cannot be compacted).
	 *
	 * @snippet ex_all.c Compact a table
	 *
	 * @param session the session handle
	 * @param name the URI of the object to compact, such as
	 * \c "table:stock"
	 * @configempty{session.compact, see dist/api_data.py}
	 * @errors
	 */
	int __F(compact)(WT_SESSION *session,
	    const char *name, const char *config);

	/*!
	 * Drop (delete) an object.
	 *
	 * @snippet ex_all.c Drop a table
	 *
	 * @param session the session handle
	 * @param name the URI of the object to drop, such as \c "table:stock"
	 * @configstart{session.drop, see dist/api_data.py}
	 * @config{force, return success if the object does not exist., a
	 * boolean flag; default \c false.}
	 * @config{remove_files, should the underlying files be removed?., a
	 * boolean flag; default \c true.}
	 * @configend
	 * @ebusy_errors
	 */
	int __F(drop)(WT_SESSION *session,
	    const char *name, const char *config);

	/*!
	 * Print something to the log file
	 *
	 * The database must be configured for logging when this
	 * method is called.
	 *
	 * @param session the session handle
	 * @param fmt a printf format specifier
	 * @errors
	 */
	int __F(log_printf)(WT_SESSION *session, const char *fmt, ...);

	/*!
	 * Rename an object.
	 *
	 * @snippet ex_all.c Rename a table
	 *
	 * @param session the session handle
	 * @param uri the current URI of the object, such as \c "table:old"
	 * @param newuri the new URI of the object, such as \c "table:new"
	 * @configempty{session.rename, see dist/api_data.py}
	 * @ebusy_errors
	 */
	int __F(rename)(WT_SESSION *session,
	    const char *uri, const char *newuri, const char *config);

	/*!
	 * Salvage a file or table
	 *
	 * Salvage rebuilds the file, or files of which a table is comprised,
	 * discarding any corrupted file blocks.
	 *
	 * Previously deleted records may re-appear, and inserted records may
	 * disappear, when salvage is done, so salvage should not be run
	 * unless it is known to be necessary.  Normally, salvage should be
	 * called after a file or table has been corrupted, as reported by the
	 * WT_SESSION::verify method.
	 *
	 * Files are rebuilt in place, the salvage method overwrites the
	 * existing files.
	 *
	 * @snippet ex_all.c Salvage a table
	 *
	 * @param session the session handle
	 * @param name the URI of the file or table to salvage
	 * @configstart{session.salvage, see dist/api_data.py}
	 * @config{force, force salvage even of files that do not appear to be
	 * WiredTiger files., a boolean flag; default \c false.}
	 * @configend
	 * @ebusy_errors
	 */
	int __F(salvage)(WT_SESSION *session,
	    const char *name, const char *config);

	/*!
	 * Truncate a file, table or cursor range.
	 *
	 * Truncate a file or table.
	 * @snippet ex_all.c Truncate a table
	 *
	 * Truncate a cursor range.  When truncating based on a cursor position,
	 * it is not required the cursor reference a record in the object, only
	 * that the key be set.  This allows applications to discard portions of
	 * the object name space without knowing exactly what records the object
	 * contains.
	 * @snippet ex_all.c Truncate a range
	 *
	 * @param session the session handle
	 * @param name the URI of the file or table to truncate
	 * @param start optional cursor marking the first record discarded;
	 * if <code>NULL</code>, the truncate starts from the beginning of
	 * the object
	 * @param stop optional cursor marking the last record discarded;
	 * if <code>NULL</code>, the truncate continues to the end of the
	 * object
	 * @configempty{session.truncate, see dist/api_data.py}
	 * @ebusy_errors
	 */
	int __F(truncate)(WT_SESSION *session,
	    const char *name,
	    WT_CURSOR *start, WT_CURSOR *stop, const char *config);

	/*!
	 * Upgrade a file or table.
	 *
	 * Upgrade upgrades a file or table, if upgrade is required.
	 *
	 * @snippet ex_all.c Upgrade a table
	 *
	 * @param session the session handle
	 * @param name the URI of the file or table to upgrade
	 * @configempty{session.upgrade, see dist/api_data.py}
	 * @ebusy_errors
	 */
	int __F(upgrade)(WT_SESSION *session,
	    const char *name, const char *config);

	/*!
	 * Verify a file or table.
	 *
	 * Verify reports if a file, or the files of which a table is
	 * comprised, have been corrupted.  The WT_SESSION::salvage method
	 * can be used to repair a corrupted file,
	 *
	 * @snippet ex_all.c Verify a table
	 *
	 * @param session the session handle
	 * @param name the URI of the file or table to verify
	 * @configstart{session.verify, see dist/api_data.py}
	 * @config{dump_address, Display addresses and page types as pages are
	 * verified\, using the application's message handler\, intended for
	 * debugging., a boolean flag; default \c false.}
	 * @config{dump_blocks, Display the contents of on-disk blocks as they
	 * are verified\, using the application's message handler\, intended for
	 * debugging., a boolean flag; default \c false.}
	 * @config{dump_pages, Display the contents of in-memory pages as they
	 * are verified\, using the application's message handler\, intended for
	 * debugging., a boolean flag; default \c false.}
	 * @configend
	 * @ebusy_errors
	 */
	int __F(verify)(WT_SESSION *session,
	    const char *name, const char *config);
	/*! @} */

	/*!
	 * @name Transactions
	 * @{
	 */
	/*!
	 * Start a transaction in this session.
	 *
	 * The transaction remains active until ended by
	 * WT_SESSION::commit_transaction or WT_SESSION::rollback_transaction.
	 * Operations performed on cursors capable of supporting transactional
	 * operations that are already open in this session, or which are opened
	 * before the transaction ends, will operate in the context of the
	 * transaction.
	 *
	 * All open cursors are reset.
	 *
	 * WT_SESSION::begin_transaction will fail if a transaction is already
	 * in progress in the session.
	 *
	 * @snippet ex_all.c transaction commit/rollback
	 *
	 * @param session the session handle
	 * @configstart{session.begin_transaction, see dist/api_data.py}
	 * @config{isolation, the isolation level for this transaction; defaults
	 * to the session's isolation level., a string\, chosen from the
	 * following options: \c "read-uncommitted"\, \c "read-committed"\, \c
	 * "snapshot"; default empty.}
	 * @config{name, name of the transaction for tracing and debugging., a
	 * string; default empty.}
	 * @config{priority, priority of the transaction for resolving
	 * conflicts.  Transactions with higher values are less likely to
	 * abort., an integer between -100 and 100; default \c 0.}
	 * @configend
	 * @errors
	 */
	int __F(begin_transaction)(WT_SESSION *session, const char *config);

	/*!
	 * Commit the current transaction.
	 *
	 * A transaction must be in progress when this method is called.
	 *
	 * All open cursors are reset.
	 *
	 * If WT_SESSION::commit_transaction returns an error, the transaction
	 * was rolled-back, not committed.
	 *
	 * @snippet ex_all.c transaction commit/rollback
	 *
	 * @param session the session handle
	 * @configempty{session.commit_transaction, see dist/api_data.py}
	 * @errors
	 */
	int __F(commit_transaction)(WT_SESSION *session, const char *config);

	/*!
	 * Roll back the current transaction.
	 *
	 * A transaction must be in progress when this method is called.
	 *
	 * All open cursors are reset.
	 *
	 * @snippet ex_all.c transaction commit/rollback
	 *
	 * @param session the session handle
	 * @configempty{session.rollback_transaction, see dist/api_data.py}
	 * @errors
	 */
	int __F(rollback_transaction)(WT_SESSION *session, const char *config);

	/*!
	 * Write a transactionally consistent snapshot of a database or set of
	 * objects.  The checkpoint includes all transactions committed before
	 * the checkpoint starts.  Additionally, checkpoints may optionally be
	 * discarded.
	 *
	 * @snippet ex_all.c Checkpoint examples
	 *
	 * @param session the session handle
	 * @configstart{session.checkpoint, see dist/api_data.py}
	 * @config{drop, specify a list of checkpoints to drop.  The list may
	 * additionally contain one of the following keys: \c "from=all" to drop
	 * all checkpoints\, \c "from=<checkpoint>" to drop all checkpoints
	 * after and including the named checkpoint\, or \c "to=<checkpoint>" to
	 * drop all checkpoints before and including the named checkpoint.
	 * Checkpoints cannot be dropped while a hot backup is in progress or if
	 * open in a cursor., a list of strings; default empty.}
	 * @config{force, by default\, checkpoints may be skipped if the
	 * underlying object has not been modified\, this option forces the
	 * checkpoint., a boolean flag; default \c false.}
	 * @config{name, if non-empty\, specify a name for the checkpoint (note
	 * that checkpoints including LSM trees may not be named)., a string;
	 * default empty.}
	 * @config{target, if non-empty\, checkpoint the list of objects., a
	 * list of strings; default empty.}
	 * @configend
	 * @errors
	 */
	int __F(checkpoint)(WT_SESSION *session, const char *config);

	/*! @} */
};

/*!
 * A connection to a WiredTiger database.  The connection may be opened within
 * the same address space as the caller or accessed over a socket connection.
 *
 * Most applications will open a single connection to a database for each
 * process.  The first process to open a connection to a database will access
 * the database in its own address space.  Subsequent connections (if allowed)
 * will communicate with the first process over a socket connection to perform
 * their operations.
 *
 * <b>Thread safety:</b> A WT_CONNECTION handle may be shared between threads,
 * see @ref threads for more information.
 */
struct __wt_connection {
	/*!
	 * Close a connection.
	 *
	 * Any open sessions will be closed.
	 *
	 * @snippet ex_all.c Close a connection
	 *
	 * @param connection the connection handle
	 * @configempty{connection.close, see dist/api_data.py}
	 * @errors
	 */
	int __F(close)(WT_CONNECTION *connection, const char *config);

	/*!
	 * Reconfigure a connection handle.
	 *
	 * @snippet ex_all.c Reconfigure a connection
	 *
	 * @param connection the connection handle
	 * @configstart{connection.reconfigure, see dist/api_data.py}
	 * @config{cache_size, maximum heap memory to allocate for the cache.  A
	 * database should configure either a cache_size or a shared_cache not
	 * both., an integer between 1MB and 10TB; default \c 100MB.}
	 * @config{error_prefix, prefix string for error messages., a string;
	 * default empty.}
	 * @config{eviction_dirty_target, continue evicting until the cache has
	 * less dirty pages than this (as a percentage). Dirty pages will only
	 * be evicted if the cache is full enough to trigger eviction., an
	 * integer between 10 and 99; default \c 80.}
	 * @config{eviction_target, continue evicting until the cache becomes
	 * less full than this (as a percentage). Must be less than \c
	 * eviction_trigger., an integer between 10 and 99; default \c 80.}
	 * @config{eviction_trigger, trigger eviction when the cache becomes
	 * this full (as a percentage)., an integer between 10 and 99; default
	 * \c 95.}
	 * @config{shared_cache = (, shared cache configuration options.  A
	 * database should configure either a cache_size or a shared_cache not
	 * both., a set of related configuration options defined below.}
	 * @config{&nbsp;&nbsp;&nbsp;&nbsp;enable, whether the connection is
	 * using a shared cache., a boolean flag; default \c false.}
	 * @config{&nbsp;&nbsp;&nbsp;&nbsp;chunk, the granularity that a shared
	 * cache is redistributed., an integer between 1MB and 10TB; default \c
	 * 10MB.}
	 * @config{&nbsp;&nbsp;&nbsp;&nbsp;reserve, amount of cache this
	 * database is guaranteed to have available from the shared cache.  This
	 * setting is per database.  Defaults to the chunk size., an integer;
	 * default \c 0.}
	 * @config{&nbsp;&nbsp;&nbsp;&nbsp;name, name of a cache
	 * that is shared between databases., a string; default \c pool.}
	 * @config{&nbsp;&nbsp;&nbsp;&nbsp;size, maximum memory to allocate for
	 * the shared cache.  Setting this will update the value if one is
	 * already set., an integer between 1MB and 10TB; default \c 500MB.}
	 * @config{ ),,}
	 * @config{statistics, Maintain database statistics\, which may impact
	 * performance.  Choosing "all" maintains all statistics regardless of
	 * cost\, "fast" maintains a subset of statistics that are relatively
	 * inexpensive\, "none" turns off all statistics.  The "clear"
	 * configuration resets statistics after they are gathered\, where
	 * appropriate (for example\, a cache size statistic is not cleared\,
	 * while the count of cursor insert operations will be cleared). When
	 * "clear" is configured for the database\, gathered statistics are
	 * reset each time a statistics cursor is used to gather statistics\, as
	 * well as each time statistics are logged using the \c statistics_log
	 * configuration.  See @ref statistics for more information., a list\,
	 * with values chosen from the following options: \c "all"\, \c "fast"\,
	 * \c "none"\, \c "clear"; default \c none.}
	 * @config{verbose, enable messages for various events.  Options are
	 * given as a list\, such as
	 * <code>"verbose=[evictserver\,read]"</code>., a list\, with values
	 * chosen from the following options: \c "block"\, \c "ckpt"\, \c
	 * "compact"\, \c "evict"\, \c "evictserver"\, \c "fileops"\, \c
	 * "hazard"\, \c "log"\, \c "lsm"\, \c "mutex"\, \c "overflow"\, \c
	 * "read"\, \c "readserver"\, \c "reconcile"\, \c "recovery"\, \c
	 * "salvage"\, \c "shared_cache"\, \c "verify"\, \c "version"\, \c
	 * "write"; default empty.}
	 * @configend
	 * @errors
	 */
	int __F(reconfigure)(WT_CONNECTION *connection, const char *config);

	/*!
	 * The home directory of the connection.
	 *
	 * @snippet ex_all.c Get the database home directory
	 *
	 * @param connection the connection handle
	 * @returns a pointer to a string naming the home directory
	 */
	const char *__F(get_home)(WT_CONNECTION *connection);

	/*!
	 * Add configuration options for a method.  See
	 * @ref custom_ds_config_add for more information.
	 *
	 * @snippet ex_all.c Configure method configuration
	 *
	 * @param connection the connection handle
	 * @param method the name of the method
	 * @param uri the object type or NULL for all object types
	 * @param config the additional configuration's name and default value
	 * @param type the additional configuration's type (must be one of
	 * \c "boolean"\, \c "int", \c "list" or \c "string")
	 * @param check the additional configuration check string, or NULL if
	 * none
	 * @errors
	 */
	int __F(configure_method)(WT_CONNECTION *connection,
	    const char *method, const char *uri,
	    const char *config, const char *type, const char *check);

	/*!
	 * Return if opening this handle created the database.
	 *
	 * @snippet ex_all.c Check if the database is newly created
	 *
	 * @param connection the connection handle
	 * @returns false (zero) if the connection existed before the call to
	 * ::wiredtiger_open, true (non-zero) if it was created by opening this
	 * handle.
	 */
	int __F(is_new)(WT_CONNECTION *connection);

	/*!
	 * @name Session handles
	 * @{
	 */
	/*!
	 * Open a session.
	 *
	 * @snippet ex_all.c Open a session
	 *
	 * @param connection the connection handle
	 * @param errhandler An error handler.  If <code>NULL</code>, the
	 * connection's error handler is used
	 * @configstart{connection.open_session, see dist/api_data.py}
	 * @config{isolation, the default isolation level for operations in this
	 * session., a string\, chosen from the following options: \c
	 * "read-uncommitted"\, \c "read-committed"\, \c "snapshot"; default \c
	 * read-committed.}
	 * @configend
	 * @param[out] sessionp the new session handle
	 * @errors
	 */
	int __F(open_session)(WT_CONNECTION *connection,
	    WT_EVENT_HANDLER *errhandler, const char *config,
	    WT_SESSION **sessionp);
	/*! @} */

	/*!
	 * @name Extensions
	 * @{
	 */
	/*!
	 * Load an extension.
	 *
	 * @snippet ex_all.c Load an extension
	 *
	 * @param connection the connection handle
	 * @param path the filename of the extension module
	 * @configstart{connection.load_extension, see dist/api_data.py}
	 * @config{config, configuration string passed to the entry point of the
	 * extension as its WT_CONFIG_ARG argument., a string; default empty.}
	 * @config{entry, the entry point of the extension\, called to
	 * initialize the extension when it is loaded.  The signature of the
	 * function must match ::wiredtiger_extension_init., a string; default
	 * \c wiredtiger_extension_init.}
	 * @config{terminate, an optional function in the extension that is
	 * called before the extension is unloaded during WT_CONNECTION::close.
	 * The signature of the function must match
	 * ::wiredtiger_extension_terminate., a string; default \c
	 * wiredtiger_extension_terminate.}
	 * @configend
	 * @errors
	 */
	int __F(load_extension)(WT_CONNECTION *connection,
	    const char *path, const char *config);

	/*!
	 * Add a custom data source.  See @ref custom_data_sources for more
	 * information.
	 *
	 * The application must first implement the WT_DATA_SOURCE interface
	 * and then register the implementation with WiredTiger:
	 *
	 * @snippet ex_data_source.c WT_DATA_SOURCE register
	 *
	 * @param connection the connection handle
	 * @param prefix the URI prefix for this data source, e.g., "file:"
	 * @param data_source the application-supplied implementation of
	 *	WT_DATA_SOURCE to manage this data source.
	 * @configempty{connection.add_data_source, see dist/api_data.py}
	 * @errors
	 */
	int __F(add_data_source)(WT_CONNECTION *connection, const char *prefix,
	    WT_DATA_SOURCE *data_source, const char *config);

	/*!
	 * Add a custom collation function.
	 *
	 * The application must first implement the WT_COLLATOR interface and
	 * then register the implementation with WiredTiger:
	 *
	 * @snippet ex_all.c WT_COLLATOR register
	 *
	 * @param connection the connection handle
	 * @param name the name of the collation to be used in calls to
	 * 	WT_SESSION::create
	 * @param collator the application-supplied collation handler
	 * @configempty{connection.add_collator, see dist/api_data.py}
	 * @errors
	 */
	int __F(add_collator)(WT_CONNECTION *connection,
	    const char *name, WT_COLLATOR *collator, const char *config);

	/*!
	 * Add a compression function.
	 *
	 * The application must first implement the WT_COMPRESSOR interface
	 * and then register the implementation with WiredTiger:
	 *
	 * @snippet nop_compress.c WT_COMPRESSOR initialization
	 *
	 * @param connection the connection handle
	 * @param name the name of the compression function to be used in calls
	 *	to WT_SESSION::create
	 * @param compressor the application-supplied compression handler
	 * @configempty{connection.add_compressor, see dist/api_data.py}
	 * @errors
	 */
	int __F(add_compressor)(WT_CONNECTION *connection,
	    const char *name, WT_COMPRESSOR *compressor, const char *config);

	/*!
	 * Add a custom extractor for index keys or column groups.
	 * @notyet{custom extractors}
	 *
	 * The application must first implement the WT_EXTRACTOR interface and
	 * then register the implementation with WiredTiger:
	 *
	 * @snippet ex_all.c WT_EXTRACTOR register
	 *
	 * @param connection the connection handle
	 * @param name the name of the extractor to be used in calls to
	 * 	WT_SESSION::create
	 * @param extractor the application-supplied extractor
	 * @configempty{connection.add_extractor, see dist/api_data.py}
	 * @errors
	 */
	int __F(add_extractor)(WT_CONNECTION *connection, const char *name,
	    WT_EXTRACTOR *extractor, const char *config);

	/*!
	 * Return a reference to the WiredTiger extension functions.
	 *
	 * @snippet ex_data_source.c WT_EXTENSION_API declaration
	 *
	 * @param wt_conn the WT_CONNECTION handle
	 * @returns a reference to a WT_EXTENSION_API structure.
	 */
	WT_EXTENSION_API *__F(get_extension_api)(WT_CONNECTION *wt_conn);
	/*! @} */
};

/*!
 * Open a connection to a database.
 *
 * @snippet ex_all.c Open a connection
 *
 * @param home The path to the database home directory.  See @ref home
 * for more information.
 * @param errhandler An error handler.  If <code>NULL</code>, a builtin error
 * handler is installed that writes error messages to stderr
 * @configstart{wiredtiger_open, see dist/api_data.py}
 * @config{buffer_alignment, in-memory alignment (in bytes) for buffers used for
 * I/O. The default value of -1 indicates a platform-specific alignment value
 * should be used (4KB on Linux systems\, zero elsewhere)., an integer between
 * -1 and 1MB; default \c -1.}
 * @config{cache_size, maximum heap memory to allocate for the cache.  A
 * database should configure either a cache_size or a shared_cache not both., an
 * integer between 1MB and 10TB; default \c 100MB.}
 * @config{checkpoint = (, periodically checkpoint the database., a set of
 * related configuration options defined below.}
 * @config{&nbsp;&nbsp;&nbsp;&nbsp;name, the checkpoint name., a string; default
 * \c "WiredTigerCheckpoint".}
 * @config{&nbsp;&nbsp;&nbsp;&nbsp;wait, seconds to
 * wait between each checkpoint; setting this value configures periodic
 * checkpoints., an integer between 1 and 100000; default \c 0.}
 * @config{ ),,}
 * @config{checkpoint_sync, flush files to stable storage when closing or
 * writing checkpoints., a boolean flag; default \c true.}
 * @config{create, create the database if it does not exist., a boolean flag;
 * default \c false.}
 * @config{direct_io, Use \c O_DIRECT to access files.  Options are given as a
 * list\, such as <code>"direct_io=[data]"</code>. Configuring \c direct_io
 * requires care\, see @ref tuning_system_buffer_cache_direct_io for important
 * warnings., a list\, with values chosen from the following options: \c
 * "data"\, \c "log"; default empty.}
 * @config{error_prefix, prefix string for error messages., a string; default
 * empty.}
 * @config{eviction_dirty_target, continue evicting until the cache has less
 * dirty pages than this (as a percentage). Dirty pages will only be evicted if
 * the cache is full enough to trigger eviction., an integer between 10 and 99;
 * default \c 80.}
 * @config{eviction_target, continue evicting until the cache becomes less full
 * than this (as a percentage). Must be less than \c eviction_trigger., an
 * integer between 10 and 99; default \c 80.}
 * @config{eviction_trigger, trigger eviction when the cache becomes this full
 * (as a percentage)., an integer between 10 and 99; default \c 95.}
 * @config{extensions, list of shared library extensions to load (using dlopen).
 * Any values specified to an library extension are passed to
 * WT_CONNECTION::load_extension as the \c config parameter (for example\,
 * <code>extensions=(/path/ext.so={entry=my_entry})</code>)., a list of strings;
 * default empty.}
 * @config{file_extend, file extension configuration.  If set\, extend files of
 * the set type in allocations of the set size\, instead of a block at a time as
 * each new block is written.  For example\,
 * <code>file_extend=(data=16MB)</code>., a list\, with values chosen from the
 * following options: \c "data"\, \c "log"; default empty.}
 * @config{hazard_max, maximum number of simultaneous hazard pointers per
 * session handle., an integer greater than or equal to 15; default \c 1000.}
 * @config{log = (, enable logging., a set of related configuration options
 * defined below.}
 * @config{&nbsp;&nbsp;&nbsp;&nbsp;archive, automatically
 * archive unneeded log files., a boolean flag; default \c true.}
 * @config{&nbsp;&nbsp;&nbsp;&nbsp;enabled, enable logging subsystem., a boolean
 * flag; default \c false.}
 * @config{&nbsp;&nbsp;&nbsp;&nbsp;file_max, the
 * maximum size of log files., an integer between 100KB and 2GB; default \c
 * 100MB.}
 * @config{&nbsp;&nbsp;&nbsp;&nbsp;path, the path to a directory into
 * which the log files are written.  If the value is not an absolute path name\,
 * the files are created relative to the database home., a string; default \c
 * "".}
 * @config{ ),,}
 * @config{lsm_merge, merge LSM chunks where possible., a boolean flag; default
 * \c true.}
 * @config{mmap, Use memory mapping to access files when possible., a boolean
 * flag; default \c true.}
 * @config{multiprocess, permit sharing between processes (will automatically
 * start an RPC server for primary processes and use RPC for secondary
 * processes). <b>Not yet supported in WiredTiger</b>., a boolean flag; default
 * \c false.}
 * @config{session_max, maximum expected number of sessions (including server
 * threads)., an integer greater than or equal to 1; default \c 50.}
 * @config{shared_cache = (, shared cache configuration options.  A database
 * should configure either a cache_size or a shared_cache not both., a set of
 * related configuration options defined below.}
 * @config{&nbsp;&nbsp;&nbsp;&nbsp;enable, whether the connection is using a
 * shared cache., a boolean flag; default \c false.}
 * @config{&nbsp;&nbsp;&nbsp;&nbsp;chunk, the granularity that a shared cache is
 * redistributed., an integer between 1MB and 10TB; default \c 10MB.}
 * @config{&nbsp;&nbsp;&nbsp;&nbsp;reserve, amount of cache this database is
 * guaranteed to have available from the shared cache.  This setting is per
 * database.  Defaults to the chunk size., an integer; default \c 0.}
 * @config{&nbsp;&nbsp;&nbsp;&nbsp;name, name of a cache that is shared between
 * databases., a string; default \c pool.}
 * @config{&nbsp;&nbsp;&nbsp;&nbsp;size,
 * maximum memory to allocate for the shared cache.  Setting this will update
 * the value if one is already set., an integer between 1MB and 10TB; default \c
 * 500MB.}
 * @config{ ),,}
 * @config{statistics, Maintain database statistics\, which may impact
 * performance.  Choosing "all" maintains all statistics regardless of cost\,
 * "fast" maintains a subset of statistics that are relatively inexpensive\,
 * "none" turns off all statistics.  The "clear" configuration resets statistics
 * after they are gathered\, where appropriate (for example\, a cache size
 * statistic is not cleared\, while the count of cursor insert operations will
 * be cleared). When "clear" is configured for the database\, gathered
 * statistics are reset each time a statistics cursor is used to gather
 * statistics\, as well as each time statistics are logged using the \c
 * statistics_log configuration.  See @ref statistics for more information., a
 * list\, with values chosen from the following options: \c "all"\, \c "fast"\,
 * \c "none"\, \c "clear"; default \c none.}
 * @config{statistics_log = (, log any statistics the database is configured to
 * maintain\, to a file.  See @ref statistics for more information., a set of
 * related configuration options defined below.}
 * @config{&nbsp;&nbsp;&nbsp;&nbsp;path, the pathname to a file into which the
 * log records are written\, may contain ISO C standard strftime conversion
 * specifications.  If the value is not an absolute path name\, the file is
 * created relative to the database home., a string; default \c
 * "WiredTigerStat.%H".}
 * @config{&nbsp;&nbsp;&nbsp;&nbsp;sources, if non-empty\,
 * include statistics for the list of data source URIs\, if they are open at the
 * time of the statistics logging.  The list may include URIs matching a single
 * data source ("table:mytable")\, or a URI matching all data sources of a
 * particular type ("table:")., a list of strings; default empty.}
 * @config{&nbsp;&nbsp;&nbsp;&nbsp;timestamp, a timestamp prepended to each log
 * record\, may contain strftime conversion specifications., a string; default
 * \c "%b %d %H:%M:%S".}
 * @config{&nbsp;&nbsp;&nbsp;&nbsp;wait, seconds to wait
 * between each write of the log records., an integer between 1 and 100000;
 * default \c 0.}
 * @config{ ),,}
 * @config{transaction_sync, how to sync log records when the transaction
 * commits., a string\, chosen from the following options: \c "dsync"\, \c
 * "fsync"\, \c "none"; default \c dsync.}
 * @config{use_environment_priv, use the \c WIREDTIGER_CONFIG and \c
 * WIREDTIGER_HOME environment variables regardless of whether or not the
 * process is running with special privileges.  See @ref home for more
 * information., a boolean flag; default \c false.}
 * @config{verbose, enable messages for various events.  Options are given as a
 * list\, such as <code>"verbose=[evictserver\,read]"</code>., a list\, with
 * values chosen from the following options: \c "block"\, \c "ckpt"\, \c
 * "compact"\, \c "evict"\, \c "evictserver"\, \c "fileops"\, \c "hazard"\, \c
 * "log"\, \c "lsm"\, \c "mutex"\, \c "overflow"\, \c "read"\, \c "readserver"\,
 * \c "reconcile"\, \c "recovery"\, \c "salvage"\, \c "shared_cache"\, \c
 * "verify"\, \c "version"\, \c "write"; default empty.}
 * @configend
 * Additionally, if a file named \c WiredTiger.config appears in the WiredTiger
 * home directory, it is read for configuration values (see @ref config_file
 * for details).  Configuration values specified in the \c config argument to
 * the ::wiredtiger_open function override configuration values specified in
 * the \c WiredTiger.config file.
 * @param[out] connectionp A pointer to the newly opened connection handle
 * @errors
 */
int wiredtiger_open(const char *home,
    WT_EVENT_HANDLER *errhandler, const char *config,
    WT_CONNECTION **connectionp);

/*!
 * Return information about an error as a string; wiredtiger_strerror is a
 * superset of the ISO C99/POSIX 1003.1-2001 function strerror.
 *
 * @snippet ex_all.c Display an error
 *
 * @param err a return value from a WiredTiger, C library or POSIX function
 * @returns a string representation of the error
 */
const char *wiredtiger_strerror(int err);

/*!
 * The interface implemented by applications to handle error, informational and
 * progress messages.  Entries set to NULL are ignored and the default handlers
 * will continue to be used.
 */
struct __wt_event_handler {
	/*!
	 * Callback to handle error messages; by default, error messages are
	 * written to the stderr stream.
	 *
	 * Error handler returns are not ignored: if the handler returns
	 * non-zero, the error may cause the WiredTiger function posting the
	 * event to fail, and may even cause operation or library failure.
	 *
	 * @param session the WiredTiger session handle in use when the error
	 * was generated. The handle may have been created by the application
	 * or automatically by WiredTiger.
	 * @param error a WiredTiger, C99 or POSIX error code, which can
	 * be converted to a string using ::wiredtiger_strerror
	 * @param message an error string
	 */
	int (*handle_error)(WT_EVENT_HANDLER *handler,
	    WT_SESSION *session, int error, const char *message);

	/*!
	 * Callback to handle informational messages; by default, informational
	 * messages are written to the stdout stream.
	 *
	 * Message handler returns are not ignored: if the handler returns
	 * non-zero, the error may cause the WiredTiger function posting the
	 * event to fail, and may even cause operation or library failure.
	 *
	 * @param session the WiredTiger session handle in use when the message
	 * was generated. The handle may have been created by the application
	 * or automatically by WiredTiger.
	 * @param message an informational string
	 */
	int (*handle_message)(WT_EVENT_HANDLER *handler,
	    WT_SESSION *session, const char *message);

	/*!
	 * Callback to handle progress messages; by default, no progress
	 * messages are written.
	 *
	 * Progress handler returns are not ignored: if the handler returns
	 * non-zero, the error may cause the WiredTiger function posting the
	 * event to fail, and may even cause operation or library failure.
	 *
	 * @param session the WiredTiger session handle in use when the
	 * progress message was generated. The handle may have been created by
	 * the application or automatically by WiredTiger.
	 * @param operation a string representation of the operation
	 * @param progress a counter
	 */
	int (*handle_progress)(WT_EVENT_HANDLER *handler,
	    WT_SESSION *session, const char *operation, uint64_t progress);

	/*!
	 * Callback to handle automatic close of a WiredTiger handle.
	 *
	 * Close handler returns are not ignored: if the handler returns
	 * non-zero, the error may cause the WiredTiger function posting the
	 * event to fail, and may even cause operation or library failure.
	 *
	 * @param session The session handle that is being closed if the
	 * cursor parameter is NULL.
	 * @param cursor The cursor handle that is being closed, or NULL if
	 * it is a session handle being closed.
	 */
	int (*handle_close)(WT_EVENT_HANDLER *handler,
	    WT_SESSION *session, WT_CURSOR *cursor);
};

/*!
 * @name Data packing and unpacking
 * @{
 */

/*!
 * Pack a structure into a buffer.
 *
 * See @ref packing for a description of the permitted format strings.
 *
 * @section pack_examples Packing Examples
 *
 * For example, the string <code>"iSh"</code> will pack a 32-bit integer
 * followed by a NUL-terminated string, followed by a 16-bit integer.  The
 * default, big-endian encoding will be used, with no alignment.  This could be
 * used in C as follows:
 *
 * @snippet ex_all.c Pack fields into a buffer
 *
 * Then later, the values can be unpacked as follows:
 *
 * @snippet ex_all.c Unpack fields from a buffer
 *
 * @param session the session handle
 * @param buffer a pointer to a packed byte array
 * @param size the number of valid bytes in the buffer
 * @param format the data format, see @ref packing
 * @errors
 */
int wiredtiger_struct_pack(WT_SESSION *session,
    void *buffer, size_t size, const char *format, ...);

/*!
 * Calculate the size required to pack a structure.
 *
 * Note that for variable-sized fields including variable-sized strings and
 * integers, the calculated sized merely reflects the expected sizes specified
 * in the format string itself.
 *
 * @snippet ex_all.c Get the packed size
 *
 * @param session the session handle
 * @param sizep a location where the number of bytes needed for the
 * matching call to ::wiredtiger_struct_pack is returned
 * @param format the data format, see @ref packing
 * @errors
 */
int wiredtiger_struct_size(WT_SESSION *session,
    size_t *sizep, const char *format, ...);

/*!
 * Unpack a structure from a buffer.
 *
 * Reverse of ::wiredtiger_struct_pack: gets values out of a
 * packed byte string.
 *
 * @snippet ex_all.c Unpack fields from a buffer
 *
 * @param session the session handle
 * @param buffer a pointer to a packed byte array
 * @param size the number of valid bytes in the buffer
 * @param format the data format, see @ref packing
 * @errors
 */
int wiredtiger_struct_unpack(WT_SESSION *session,
    const void *buffer, size_t size, const char *format, ...);

#if !defined(SWIG)

/*!
 * Streaming interface to packing.
 *
 * This allows applications to pack or unpack records one field at a time.
 * This is an opaque handle returned by ::wiredtiger_pack_start or
 * ::wiredtiger_unpack_start.  It must be closed with ::wiredtiger_pack_close.
 */
typedef struct __wt_pack_stream WT_PACK_STREAM;

/*!
 * Start a packing operation into a buffer with the given format string.  This
 * should be followed by a series of calls to ::wiredtiger_pack_item,
 * ::wiredtiger_pack_int, ::wiredtiger_pack_str or ::wiredtiger_pack_uint
 * to fill in the values.
 *
 * @param session the session handle
 * @param format the data format, see @ref packing
 * @param buffer a pointer to memory to hold the packed data
 * @param size the size of the buffer
 * @param[out] psp the new packing stream handle
 * @errors
 */
int wiredtiger_pack_start(WT_SESSION *session,
    const char *format, void *buffer, size_t size, WT_PACK_STREAM **psp);

/*!
 * Start an unpacking operation from a buffer with the given format string.
 * This should be followed by a series of calls to ::wiredtiger_unpack_item,
 * ::wiredtiger_unpack_int, ::wiredtiger_unpack_str or ::wiredtiger_unpack_uint
 * to retrieve the packed values.
 *
 * @param session the session handle
 * @param format the data format, see @ref packing
 * @param buffer a pointer to memory holding the packed data
 * @param size the size of the buffer
 * @param[out] psp the new packing stream handle
 * @errors
 */
int wiredtiger_unpack_start(WT_SESSION *session,
    const char *format, const void *buffer, size_t size, WT_PACK_STREAM **psp);

/*!
 * Close a packing stream.
 *
 * @param ps the packing stream handle
 * @param[out] usedp the number of bytes in the buffer used by the stream
 * @errors
 */
int wiredtiger_pack_close(WT_PACK_STREAM *ps, size_t *usedp);

/*!
 * Pack an item into a packing stream.
 *
 * @param ps the packing stream handle
 * @param item an item to pack
 * @errors
 */
int wiredtiger_pack_item(WT_PACK_STREAM *ps, WT_ITEM *item);

/*!
 * Pack a signed integer into a packing stream.
 *
 * @param ps the packing stream handle
 * @param i a signed integer to pack
 * @errors
 */
int wiredtiger_pack_int(WT_PACK_STREAM *ps, int64_t i);

/*!
 * Pack a string into a packing stream.
 *
 * @param ps the packing stream handle
 * @param s a string to pack
 * @errors
 */
int wiredtiger_pack_str(WT_PACK_STREAM *ps, const char *s);

/*!
 * Pack an unsigned integer into a packing stream.
 *
 * @param ps the packing stream handle
 * @param u an unsigned integer to pack
 * @errors
 */
int wiredtiger_pack_uint(WT_PACK_STREAM *ps, uint64_t u);

/*!
 * Unpack an item from a packing stream.
 *
 * @param ps the packing stream handle
 * @param item an item to unpack
 * @errors
 */
int wiredtiger_unpack_item(WT_PACK_STREAM *ps, WT_ITEM *item);

/*!
 * Unpack a signed integer from a packing stream.
 *
 * @param ps the packing stream handle
 * @param[out] ip the unpacked signed integer
 * @errors
 */
int wiredtiger_unpack_int(WT_PACK_STREAM *ps, int64_t *ip);

/*!
 * Unpack a string from a packing stream.
 *
 * @param ps the packing stream handle
 * @param[out] sp the unpacked string
 * @errors
 */
int wiredtiger_unpack_str(WT_PACK_STREAM *ps, const char **sp);

/*!
 * Unpack an unsigned integer from a packing stream.
 *
 * @param ps the packing stream handle
 * @param[out] up the unpacked unsigned integer
 * @errors
 */
int wiredtiger_unpack_uint(WT_PACK_STREAM *ps, uint64_t *up);

#endif /* !defined(SWIG) */
/*!
 * @}
 */

/*!
 * Get version information.
 *
 * @snippet ex_all.c Get the WiredTiger library version #1
 * @snippet ex_all.c Get the WiredTiger library version #2
 *
 * @param majorp a location where the major version number is returned
 * @param minorp a location where the minor version number is returned
 * @param patchp a location where the patch version number is returned
 * @returns a string representation of the version
 */
const char *wiredtiger_version(int *majorp, int *minorp, int *patchp);

/*******************************************
 * Error returns
 *******************************************/
/*!
 * @anchor error_returns
 * @name Error returns
 * Most functions and methods in WiredTiger return an integer code indicating
 * whether the operation succeeded or failed.  A return of zero indicates
 * success, all non-zero return values indicate some kind of failure.
 *
 * WiredTiger reserves all values from -31,800 to -31,999 as possible error
 * return values.  WiredTiger may also return C99/POSIX error codes such as
 * \c ENOMEM, \c EINVAL and \c ENOTSUP, with the usual meanings.
 *
 * The following are all of the WiredTiger-specific error returns:
 * @{
 */
/*
 * DO NOT EDIT: automatically built by dist/api_err.py.
 * Error return section: BEGIN
 */
/*!
 * Conflict between concurrent operations.
 * This error is generated when an operation cannot be completed due to a
 * conflict with concurrent operations.  The operation may be retried; if a
 * transaction is in progress, it should be rolled back and the operation
 * retried in a new transaction.
 */
#define	WT_DEADLOCK	-31800
/*!
 * Attempt to insert an existing key.
 * This error is generated when the application attempts to insert a record with
 * the same key as an existing record without the 'overwrite' configuration to
 * WT_SESSION::open_cursor.
 */
#define	WT_DUPLICATE_KEY	-31801
/*!
 * Non-specific WiredTiger error.
 * This error is returned when an error is not covered by a specific error
 * return.
 */
#define	WT_ERROR	-31802
/*!
 * Item not found.
 * This error indicates an operation did not find a value to return.  This
 * includes cursor search and other operations where no record matched the
 * cursor's search key such as WT_CURSOR::update or WT_CURSOR::remove.
 */
#define	WT_NOTFOUND	-31803
/*!
 * WiredTiger library panic.
 * This error indicates an underlying problem that requires the application exit
 * and restart.
 */
#define	WT_PANIC	-31804
/*! @cond internal */
/*! Restart the operation (internal). */
#define	WT_RESTART	-31805
/*! @endcond */
/*
 * Error return section: END
 * DO NOT EDIT: automatically built by dist/api_err.py.
 */
/*! @} */

/*! @} */

/*!
 * @defgroup wt_ext WiredTiger Extension API
 * The functions and interfaces applications use to customize and extend the
 * behavior of WiredTiger.
 * @{
 */

/*******************************************
 * Forward structure declarations for the extension API
 *******************************************/
struct __wt_config_arg;	    typedef struct __wt_config_arg WT_CONFIG_ARG;
struct __wt_config_item;    typedef struct __wt_config_item WT_CONFIG_ITEM;
struct __wt_config_scan;    typedef struct __wt_config_scan WT_CONFIG_SCAN;

/*!
 * The interface implemented by applications to provide custom ordering of
 * records.
 *
 * Applications register their implementation with WiredTiger by calling
 * WT_CONNECTION::add_collator.
 *
 * @snippet ex_extending.c add collator nocase
 *
 * @snippet ex_extending.c add collator prefix10
 */
struct __wt_collator {
	/*!
	 * Callback to compare keys.
	 *
	 * @param[out] cmp set to -1 if <code>key1 < key2</code>,
	 * 	0 if <code>key1 == key2</code>,
	 * 	1 if <code>key1 > key2</code>.
	 * @returns zero for success, non-zero to indicate an error.
	 *
	 * @snippet ex_all.c Implement WT_COLLATOR
	 *
	 * @snippet ex_extending.c case insensitive comparator
	 *
	 * @snippet ex_extending.c n character comparator
	 */
	int (*compare)(WT_COLLATOR *collator, WT_SESSION *session,
	    const WT_ITEM *key1, const WT_ITEM *key2, int *cmp);

	/*!
	 * If non-NULL, a callback performed when the database is closed.
	 *
	 * The WT_COLLATOR::terminate callback is intended to allow cleanup,
	 * the handle will not be subsequently accessed by WiredTiger.
	 */
	int (*terminate)(WT_COLLATOR *collator, WT_SESSION *session);
};

/*!
 * The interface implemented by applications to provide custom compression.
 *
 * Compressors must implement the WT_COMPRESSOR interface: the
 * WT_COMPRESSOR::compress and WT_COMPRESSOR::decompress callbacks must be
 * specified, and WT_COMPRESSOR::pre_size is optional.  To build your own
 * compressor, use one of the compressors in \c ext/compressors as a template:
 * \c ext/nop_compress is a simple compressor that passes through data
 * unchanged, and is a reasonable starting point.
 *
 * Applications register their implementation with WiredTiger by calling
 * WT_CONNECTION::add_compressor.
 *
 * @snippet nop_compress.c WT_COMPRESSOR initialization
 */
struct __wt_compressor {
	/*!
	 * Callback to compress a chunk of data.
	 *
	 * WT_COMPRESSOR::compress takes a source buffer and a destination
	 * buffer, by default of the same size.  If the callback can compress
	 * the buffer to a smaller size in the destination, it does so, sets
	 * the \c compression_failed return to 0 and returns 0.  If compression
	 * does not produce a smaller result, the callback sets the
	 * \c compression_failed return to 1 and returns 0. If another
	 * error occurs, it returns an errno or WiredTiger error code.
	 *
	 * On entry, \c src will point to memory, with the length of the memory
	 * in \c src_len.  After successful completion, the callback should
	 * return \c 0 and set \c result_lenp to the number of bytes required
	 * for the compressed representation.
	 *
	 * If compression would not shrink the data or the \c dst buffer is not
	 * large enough to hold the compressed data, the callback should set
	 * \c compression_failed to a non-zero value and return 0.
	 *
	 * @param[in] src the data to compress
	 * @param[in] src_len the length of the data to compress
	 * @param[in] dst the destination buffer
	 * @param[in] dst_len the length of the destination buffer
	 * @param[out] result_lenp the length of the compressed data
	 * @param[out] compression_failed non-zero if compression did not
	 * decrease the length of the data (compression may not have completed)
	 * @returns zero for success, non-zero to indicate an error.
	 *
	 * @snippet nop_compress.c WT_COMPRESSOR compress
	 */
	int (*compress)(WT_COMPRESSOR *compressor, WT_SESSION *session,
	    uint8_t *src, size_t src_len,
	    uint8_t *dst, size_t dst_len,
	    size_t *result_lenp, int *compression_failed);

	/*!
	 * Callback to compress a list of byte strings.
	 *
	 * WT_COMPRESSOR::compress_raw gives applications fine-grained control
	 * over disk block size when writing row-store or variable-length
	 * column-store pages.  Where this level of control is not required by
	 * the underlying storage device, set the WT_COMPRESSOR::compress_raw
	 * callback to \c NULL and WiredTiger will internally split each page
	 * into blocks, each block then compressed by WT_COMPRESSOR::compress.
	 *
	 * WT_COMPRESSOR::compress_raw takes a source buffer and an array of
	 * 0-based offsets of byte strings in that buffer.  The callback then
	 * encodes none, some or all of the byte strings and copies the encoded
	 * representation into a destination buffer.  The callback returns the
	 * number of byte strings encoded and the bytes needed for the encoded
	 * representation.   The encoded representation has header information
	 * prepended and is written as a block to the underlying file object.
	 *
	 * On entry, \c page_max is the configured maximum size for objects of
	 * this type.  (This value is provided for convenience, and will be
	 * either the \c internal_page_max or \c leaf_page_max value specified
	 * to WT_SESSION::create when the object was created.)
	 *
	 * On entry, \c split_pct is the configured Btree page split size for
	 * this object.  (This value is provided for convenience, and will be
	 * the \c split_pct value specified to WT_SESSION::create when the
	 * object was created.)
	 *
	 * On entry, \c extra is a count of additional bytes that will be added
	 * to the encoded representation before it is written.  In other words,
	 * if the target write size is 8KB, the returned encoded representation
	 * should be less than or equal to (8KB - \c extra).  The method does
	 * not need to skip bytes in the destination buffer based on \c extra,
	 * the method should only use \c extra to decide how many bytes to store
	 * into the destination buffer for its ideal block size.
	 *
	 * On entry, \c src points to the source buffer; \c offsets is an array
	 * of \c slots 0-based offsets into \c src, where each offset is the
	 * start of a byte string, except for the last offset, which is the
	 * offset of the first byte past the end of the last byte string.  (In
	 * other words, <code>offsets[0]</code> will be 0, the offset of the
	 * first byte of the first byte string in \c src, and
	 * <code>offsets[slots]</code> is the total length of all of the byte
	 * strings in the \c src buffer.)
	 *
	 * On entry, \c dst points to the destination buffer with a length
	 * of \c dst_len.  If the WT_COMPRESSOR::pre_size method is specified,
	 * the destination buffer will be at least the size returned by that
	 * method; otherwise, the destination buffer will be at least the
	 * maximum size for the page being written (that is, when writing a
	 * row-store leaf page, the destination buffer will be at least as
	 * large as the \c leaf_page_max configuration value).
	 *
	 * After successful completion, the callback should return \c 0, and
	 * set \c result_slotsp to the number of byte strings encoded and
	 * \c result_lenp to the bytes needed for the encoded representation.
	 *
	 * WiredTiger repeatedly calls the callback function until all rows on
	 * the page have been encoded.  There is no requirement the callback
	 * encode any or all of the byte strings passed by WiredTiger.  If the
	 * callback does not encode any of the byte strings, the callback must
	 * set \c result_slotsp to 0.  In this case, WiredTiger will accumulate
	 * more rows and repeat the call; if there are no more rows to
	 * accumulate, WiredTiger writes the remaining rows without further
	 * calls to the callback.
	 *
	 * On entry, \c final is zero if there are more rows to be written as
	 * part of this page (if there will be additional data provided to the
	 * callback), and non-zero if there are no more rows to be written as
	 * part of this page.  If \c final is set and the callback fails to
	 * encode any rows, WiredTiger writes the remaining rows without further
	 * calls to the callback.  If \c final is set and the callback encodes
	 * any number of rows, WiredTiger continues to call the callback until
	 * all of the rows are encoded or the callback fails to encode any rows.
	 *
	 * The WT_COMPRESSOR::compress_raw callback is intended for applications
	 * wanting to create disk blocks in specific sizes.
	 * WT_COMPRESSOR::compress_raw is not a replacement for
	 * WT_COMPRESSOR::compress: objects which WT_COMPRESSOR::compress_raw
	 * cannot handle (for example, overflow key or value items), or which
	 * WT_COMPRESSOR::compress_raw chooses not to compress for any reason
	 * (for example, if WT_COMPRESSOR::compress_raw callback chooses not to
	 * compress a small number of rows, but the page being written has no
	 * more rows to accumulate), will be passed to WT_COMPRESSOR::compress.
	 *
	 * The WT_COMPRESSOR::compress_raw callback is only called for objects
	 * where it is applicable, that is, for row-store and variable-length
	 * column-store objects, where both row-store key prefix compression
	 * and row-store and variable-length column-store dictionary compression
	 * are \b not configured.  When WT_COMPRESSOR::compress_raw is not
	 * applicable, the WT_COMPRESSOR::compress callback is used instead.
	 *
	 * @param[in] page_max the configured maximum page size for this object
	 * @param[in] split_pct the configured page split size for this object
	 * @param[in] extra the count of the additional bytes
	 * @param[in] src the data to compress
	 * @param[in] offsets the byte offsets of the byte strings in src
	 * @param[in] slots the number of entries in offsets
	 * @param[in] dst the destination buffer
	 * @param[in] dst_len the length of the destination buffer
	 * @param[in] final non-zero if there are no more rows to accumulate
	 * @param[out] result_lenp the length of the compressed data
	 * @param[out] result_slotsp the number of byte offsets taken
	 * @returns zero for success, non-zero to indicate an error.
	 */
	int (*compress_raw)(WT_COMPRESSOR *compressor, WT_SESSION *session,
	    size_t page_max, int split_pct, size_t extra,
	    uint8_t *src, uint32_t *offsets, uint32_t slots,
	    uint8_t *dst, size_t dst_len,
	    int final,
	    size_t *result_lenp, uint32_t *result_slotsp);

	/*!
	 * Callback to decompress a chunk of data.
	 *
	 * WT_COMPRESSOR::decompress takes a source buffer and a destination
	 * buffer.  The contents are switched from \c compress: the
	 * source buffer is the compressed value, and the destination buffer is
	 * sized to be the original size.  If the callback successfully
	 * decompresses the source buffer to the destination buffer, it returns
	 * 0.  If an error occurs, it returns an errno or WiredTiger error code.
	 * The source buffer that WT_COMPRESSOR::decompress takes may have a
	 * size that is rounded up from the size originally produced by
	 * WT_COMPRESSOR::compress, with the remainder of the buffer set to
	 * zeroes. Most compressors do not care about this difference if the
	 * size to be decompressed can be implicitly discovered from the
	 * compressed data.  If your compressor cares, you may need to allocate
	 * space for, and store, the actual size in the compressed buffer.  See
	 * the source code for the included snappy compressor for an example.
	 *
	 * On entry, \c src will point to memory, with the length of the memory
	 * in \c src_len.  After successful completion, the callback should
	 * return \c 0 and set \c result_lenp to the number of bytes required
	 * for the decompressed representation.
	 *
	 * If the \c dst buffer is not big enough to hold the decompressed
	 * data, the callback should return an error.
	 *
	 * @param[in] src the data to decompress
	 * @param[in] src_len the length of the data to decompress
	 * @param[in] dst the destination buffer
	 * @param[in] dst_len the length of the destination buffer
	 * @param[out] result_lenp the length of the decompressed data
	 * @returns zero for success, non-zero to indicate an error.
	 *
	 * @snippet nop_compress.c WT_COMPRESSOR decompress
	 */
	int (*decompress)(WT_COMPRESSOR *compressor, WT_SESSION *session,
	    uint8_t *src, size_t src_len,
	    uint8_t *dst, size_t dst_len,
	    size_t *result_lenp);

	/*!
	 * Callback to size a destination buffer for compression
	 *
	 * WT_COMPRESSOR::pre_size is an optional callback that, given the
	 * source buffer and size, produces the size of the destination buffer
	 * to be given to WT_COMPRESSOR::compress.  This is useful for
	 * compressors that assume that the output buffer is sized for the
	 * worst case and thus no overrun checks are made.  If your compressor
	 * works like this, WT_COMPRESSOR::pre_size will need to be defined.
	 * See the source code for the snappy compressor for an example.
	 * However, if your compressor detects and avoids overruns against its
	 * target buffer, you will not need to define WT_COMPRESSOR::pre_size.
	 * When WT_COMPRESSOR::pre_size is set to NULL, the destination buffer
	 * is sized the same as the source buffer.  This is always sufficient,
	 * since a compression result that is larger than the source buffer is
	 * discarded by WiredTiger.
	 *
	 * If not NULL, this callback is called before each call to
	 * WT_COMPRESS::compress to determine the size of the destination
	 * buffer to provide.  If the callback is NULL, the destination
	 * buffer will be the same size as the source buffer.
	 *
	 * The callback should set \c result_lenp to a suitable buffer size
	 * for compression, typically the maximum length required by
	 * WT_COMPRESSOR::compress.
	 *
	 * This callback function is for compressors that require an output
	 * buffer larger than the source buffer (for example, that do not
	 * check for buffer overflow during compression).
	 *
	 * @param[in] src the data to compress
	 * @param[in] src_len the length of the data to compress
	 * @param[out] result_lenp the required destination buffer size
	 * @returns zero for success, non-zero to indicate an error.
	 *
	 * @snippet nop_compress.c WT_COMPRESSOR presize
	 */
	int (*pre_size)(WT_COMPRESSOR *compressor, WT_SESSION *session,
	    uint8_t *src, size_t src_len, size_t *result_lenp);

	/*!
	 * If non-NULL, a callback performed when the database is closed.
	 *
	 * The WT_COMPRESSOR::terminate callback is intended to allow cleanup,
	 * the handle will not be subsequently accessed by WiredTiger.
	 *
	 * @snippet nop_compress.c WT_COMPRESSOR terminate
	 */
	int (*terminate)(WT_COMPRESSOR *compressor, WT_SESSION *session);
};

/*!
 * Applications can extend WiredTiger by providing new implementations of the
 * WT_DATA_SOURCE class.  Each data source supports a different URI scheme for
 * data sources to WT_SESSION::create, WT_SESSION::open_cursor and related
 * methods.  See @ref custom_data_sources for more information.
 *
 * <b>Thread safety:</b> WiredTiger may invoke methods on the WT_DATA_SOURCE
 * interface from multiple threads concurrently.  It is the responsibility of
 * the implementation to protect any shared data.
 *
 * Applications register their implementation with WiredTiger by calling
 * WT_CONNECTION::add_data_source.
 *
 * @snippet ex_data_source.c WT_DATA_SOURCE register
 */
struct __wt_data_source {
	/*!
	 * Callback to create a new object.
	 *
	 * @snippet ex_data_source.c WT_DATA_SOURCE create
	 */
	int (*create)(WT_DATA_SOURCE *dsrc, WT_SESSION *session,
	    const char *uri, WT_CONFIG_ARG *config);

	/*!
	 * Callback to compact an object.
	 *
	 * @snippet ex_data_source.c WT_DATA_SOURCE compact
	 */
	int (*compact)(WT_DATA_SOURCE *dsrc, WT_SESSION *session,
	    const char *uri, WT_CONFIG_ARG *config);

	/*!
	 * Callback to drop an object.
	 *
	 * @snippet ex_data_source.c WT_DATA_SOURCE drop
	 */
	int (*drop)(WT_DATA_SOURCE *dsrc, WT_SESSION *session,
	    const char *uri, WT_CONFIG_ARG *config);

	/*!
	 * Callback to initialize a cursor.
	 *
	 * @snippet ex_data_source.c WT_DATA_SOURCE open_cursor
	 */
	int (*open_cursor)(WT_DATA_SOURCE *dsrc, WT_SESSION *session,
	    const char *uri, WT_CONFIG_ARG *config, WT_CURSOR **new_cursor);

	/*!
	 * Callback to rename an object.
	 *
	 * @snippet ex_data_source.c WT_DATA_SOURCE rename
	 */
	int (*rename)(WT_DATA_SOURCE *dsrc, WT_SESSION *session,
	    const char *uri, const char *newuri, WT_CONFIG_ARG *config);

	/*!
	 * Callback to salvage an object.
	 *
	 * @snippet ex_data_source.c WT_DATA_SOURCE salvage
	 */
	int (*salvage)(WT_DATA_SOURCE *dsrc, WT_SESSION *session,
	    const char *uri, WT_CONFIG_ARG *config);

	/*!
	 * Callback to truncate an object.
	 *
	 * @snippet ex_data_source.c WT_DATA_SOURCE truncate
	 */
	int (*truncate)(WT_DATA_SOURCE *dsrc, WT_SESSION *session,
	    const char *uri, WT_CONFIG_ARG *config);

	/*!
	 * Callback to truncate a range of an object.
	 *
	 * @snippet ex_data_source.c WT_DATA_SOURCE range truncate
	 */
	int (*range_truncate)(WT_DATA_SOURCE *dsrc, WT_SESSION *session,
	    WT_CURSOR *start, WT_CURSOR *stop);

	/*!
	 * Callback to verify an object.
	 *
	 * @snippet ex_data_source.c WT_DATA_SOURCE verify
	 */
	int (*verify)(WT_DATA_SOURCE *dsrc, WT_SESSION *session,
	    const char *uri, WT_CONFIG_ARG *config);

	/*!
	 * Callback to checkpoint the database.
	 *
	 * @snippet ex_data_source.c WT_DATA_SOURCE checkpoint
	 */
	int (*checkpoint)(
	    WT_DATA_SOURCE *dsrc, WT_SESSION *session, WT_CONFIG_ARG *config);

	/*!
	 * If non-NULL, a callback performed when the database is closed.
	 *
	 * The WT_DATA_SOURCE::terminate callback is intended to allow cleanup,
	 * the handle will not be subsequently accessed by WiredTiger.
	 *
	 * @snippet ex_data_source.c WT_DATA_SOURCE terminate
	 */
	int (*terminate)(WT_DATA_SOURCE *dsrc, WT_SESSION *session);
};

/*!
 * The interface implemented by applications to provide custom extraction of
 * index keys or column group values.
 *
 * Applications register implementations with WiredTiger by calling
 * WT_CONNECTION::add_extractor.
 *
 * @snippet ex_all.c WT_EXTRACTOR register
 */
struct __wt_extractor {
	/*!
	 * Callback to extract a value for an index or column group.
	 *
	 * @errors
	 *
	 * @snippet ex_all.c WT_EXTRACTOR
	 */
	int (*extract)(WT_EXTRACTOR *extractor, WT_SESSION *session,
	    const WT_ITEM *key, const WT_ITEM *value,
	    WT_ITEM *result);
};

/*!
 * Entry point to an extension, called when the extension is loaded.
 *
 * @param connection the connection handle
 * @param config the config information passed to WT_CONNECTION::load_extension
 * @errors
 */
extern int wiredtiger_extension_init(
    WT_CONNECTION *connection, WT_CONFIG_ARG *config);

/*!
 * Optional cleanup function for an extension, called during
 * WT_CONNECTION::close.
 *
 * @param connection the connection handle
 * @errors
 */
extern int wiredtiger_extension_terminate(WT_CONNECTION *connection);

/*! @} */

/*******************************************
 * Statistic reference.
 *******************************************/
/*!
 * @addtogroup wt
 * @{
 */
/*
 * DO NOT EDIT: automatically built by dist/api_stat.py.
 * Statistics section: BEGIN
 */

/*!
 * @name Connection statistics
 * @anchor statistics_keys
 * @anchor statistics_conn
 * Statistics are accessed through cursors with \c "statistics:" URIs.
 * Individual statistics can be queried through the cursor using the following
 * keys.  See @ref data_statistics for more information.
 * @{
 */
/*! block manager: mapped bytes read */
#define	WT_STAT_CONN_BLOCK_BYTE_MAP_READ		0
/*! block manager: bytes read */
#define	WT_STAT_CONN_BLOCK_BYTE_READ			1
/*! block manager: bytes written */
#define	WT_STAT_CONN_BLOCK_BYTE_WRITE			2
/*! block manager: memory allocations while locked */
#define	WT_STAT_CONN_BLOCK_LOCKED_ALLOCATION		3
/*! block manager: mapped blocks read */
#define	WT_STAT_CONN_BLOCK_MAP_READ			4
/*! block manager: blocks pre-loaded */
#define	WT_STAT_CONN_BLOCK_PRELOAD			5
/*! block manager: blocks read */
#define	WT_STAT_CONN_BLOCK_READ				6
/*! block manager: blocks written */
#define	WT_STAT_CONN_BLOCK_WRITE			7
/*! cache: tracked dirty bytes in the cache */
#define	WT_STAT_CONN_CACHE_BYTES_DIRTY			8
/*! cache: bytes currently in the cache */
#define	WT_STAT_CONN_CACHE_BYTES_INUSE			9
/*! cache: maximum bytes configured */
#define	WT_STAT_CONN_CACHE_BYTES_MAX			10
/*! cache: bytes read into cache */
#define	WT_STAT_CONN_CACHE_BYTES_READ			11
/*! cache: bytes written from cache */
#define	WT_STAT_CONN_CACHE_BYTES_WRITE			12
/*! cache: checkpoint blocked page eviction */
#define	WT_STAT_CONN_CACHE_EVICTION_CHECKPOINT		13
/*! cache: unmodified pages evicted */
#define	WT_STAT_CONN_CACHE_EVICTION_CLEAN		14
/*! cache: modified pages evicted */
#define	WT_STAT_CONN_CACHE_EVICTION_DIRTY		15
/*! cache: pages selected for eviction unable to be evicted */
#define	WT_STAT_CONN_CACHE_EVICTION_FAIL		16
/*! cache: pages evicted because they exceeded the in memory maximum */
#define	WT_STAT_CONN_CACHE_EVICTION_FORCE		17
/*! cache: failed eviction of pages that exceeded the in memory maximum */
#define	WT_STAT_CONN_CACHE_EVICTION_FORCE_FAIL		18
/*! cache: hazard pointer blocked page eviction */
#define	WT_STAT_CONN_CACHE_EVICTION_HAZARD		19
/*! cache: internal pages evicted */
#define	WT_STAT_CONN_CACHE_EVICTION_INTERNAL		20
/*! cache: internal page merge operations completed */
#define	WT_STAT_CONN_CACHE_EVICTION_MERGE		21
/*! cache: internal page merge attempts that could not complete */
#define	WT_STAT_CONN_CACHE_EVICTION_MERGE_FAIL		22
/*! cache: internal levels merged */
#define	WT_STAT_CONN_CACHE_EVICTION_MERGE_LEVELS	23
/*! cache: eviction server unable to reach eviction goal */
#define	WT_STAT_CONN_CACHE_EVICTION_SLOW		24
/*! cache: pages walked for eviction */
#define	WT_STAT_CONN_CACHE_EVICTION_WALK		25
/*! pages split because they were unable to be evicted */
#define	WT_STAT_CONN_CACHE_INMEM_SPLIT			26
/*! cache: tracked dirty pages in the cache */
#define	WT_STAT_CONN_CACHE_PAGES_DIRTY			27
/*! cache: pages currently held in the cache */
#define	WT_STAT_CONN_CACHE_PAGES_INUSE			28
/*! cache: pages read into cache */
#define	WT_STAT_CONN_CACHE_READ				29
/*! cache: pages written from cache */
#define	WT_STAT_CONN_CACHE_WRITE			30
/*! pthread mutex condition wait calls */
#define	WT_STAT_CONN_COND_WAIT				31
/*! cursor creation */
#define	WT_STAT_CONN_CURSOR_CREATE			32
/*! Btree cursor insert calls */
#define	WT_STAT_CONN_CURSOR_INSERT			33
/*! Btree cursor next calls */
#define	WT_STAT_CONN_CURSOR_NEXT			34
/*! Btree cursor prev calls */
#define	WT_STAT_CONN_CURSOR_PREV			35
/*! Btree cursor remove calls */
#define	WT_STAT_CONN_CURSOR_REMOVE			36
/*! Btree cursor reset calls */
#define	WT_STAT_CONN_CURSOR_RESET			37
/*! Btree cursor search calls */
#define	WT_STAT_CONN_CURSOR_SEARCH			38
/*! Btree cursor search near calls */
#define	WT_STAT_CONN_CURSOR_SEARCH_NEAR			39
/*! Btree cursor update calls */
#define	WT_STAT_CONN_CURSOR_UPDATE			40
/*! dhandle: connection dhandles swept */
#define	WT_STAT_CONN_DH_CONN_HANDLES			41
/*! dhandle: session dhandles swept */
#define	WT_STAT_CONN_DH_SESSION_HANDLES			42
/*! dhandle: sweeps conflicting with evict */
#define	WT_STAT_CONN_DH_SWEEP_EVICT			43
/*! dhandle: number of sweep attempts */
#define	WT_STAT_CONN_DH_SWEEPS				44
/*! files currently open */
<<<<<<< HEAD
#define	WT_STAT_CONN_FILE_OPEN				44
/*! log: number of times the log buffer size increased */
#define	WT_STAT_CONN_LOG_BUFFER_GROW			45
/*! log: total log buffer size */
#define	WT_STAT_CONN_LOG_BUFFER_SIZE			46
/*! log: user provided log bytes written */
#define	WT_STAT_CONN_LOG_BYTES_USER			47
/*! log: log bytes written */
#define	WT_STAT_CONN_LOG_BYTES_WRITTEN			48
/*! log: maximum log file size */
#define	WT_STAT_CONN_LOG_MAX_FILESIZE			49
/*! log: log read operations */
#define	WT_STAT_CONN_LOG_READS				50
/*! log: records processed by log scan */
#define	WT_STAT_CONN_LOG_SCAN_RECORDS			51
/*! log: log scan records requiring two reads */
#define	WT_STAT_CONN_LOG_SCAN_REREADS			52
/*! log: log scan operations */
#define	WT_STAT_CONN_LOG_SCANS				53
/*! log: consolidated slot closures */
#define	WT_STAT_CONN_LOG_SLOT_CLOSES			54
/*! log: logging bytes consolidated */
#define	WT_STAT_CONN_LOG_SLOT_CONSOLIDATED		55
/*! log: consolidated slot joins */
#define	WT_STAT_CONN_LOG_SLOT_JOINS			56
/*! log: consolidated slot join races */
#define	WT_STAT_CONN_LOG_SLOT_RACES			57
/*! log: log slot ready wait timeouts */
#define	WT_STAT_CONN_LOG_SLOT_READY_WAIT_TIMEOUT	58
/*! log: log slot release wait timeouts */
#define	WT_STAT_CONN_LOG_SLOT_RELEASE_WAIT_TIMEOUT	59
/*! log: number of slots selected for switching that were not available */
#define	WT_STAT_CONN_LOG_SLOT_SWITCH_FAILS		60
/*! log: record size exceeded maximum */
#define	WT_STAT_CONN_LOG_SLOT_TOOBIG			61
/*! log: failed to find a slot large enough for record */
#define	WT_STAT_CONN_LOG_SLOT_TOOSMALL			62
/*! log: consolidated slot join transitions */
#define	WT_STAT_CONN_LOG_SLOT_TRANSITIONS		63
/*! log: log sync operations */
#define	WT_STAT_CONN_LOG_SYNC				64
/*! log: log write operations */
#define	WT_STAT_CONN_LOG_WRITES				65
/*! rows merged in an LSM tree */
#define	WT_STAT_CONN_LSM_ROWS_MERGED			66
/*! memory allocations */
#define	WT_STAT_CONN_MEMORY_ALLOCATION			67
/*! memory frees */
#define	WT_STAT_CONN_MEMORY_FREE			68
/*! memory re-allocations */
#define	WT_STAT_CONN_MEMORY_GROW			69
/*! total read I/Os */
#define	WT_STAT_CONN_READ_IO				70
/*! page reconciliation calls */
#define	WT_STAT_CONN_REC_PAGES				71
/*! page reconciliation calls for eviction */
#define	WT_STAT_CONN_REC_PAGES_EVICTION			72
/*! reconciliation failed because an update could not be included */
#define	WT_STAT_CONN_REC_SKIPPED_UPDATE			73
/*! pthread mutex shared lock read-lock calls */
#define	WT_STAT_CONN_RWLOCK_READ			74
/*! pthread mutex shared lock write-lock calls */
#define	WT_STAT_CONN_RWLOCK_WRITE			75
/*! open cursor count */
#define	WT_STAT_CONN_SESSION_CURSOR_OPEN		76
/*! transactions */
#define	WT_STAT_CONN_TXN_BEGIN				77
/*! transaction checkpoints */
#define	WT_STAT_CONN_TXN_CHECKPOINT			78
/*! transactions committed */
#define	WT_STAT_CONN_TXN_COMMIT				79
/*! transaction failures due to cache overflow */
#define	WT_STAT_CONN_TXN_FAIL_CACHE			80
/*! transactions rolled-back */
#define	WT_STAT_CONN_TXN_ROLLBACK			81
/*! total write I/Os */
#define	WT_STAT_CONN_WRITE_IO				82
=======
#define	WT_STAT_CONN_FILE_OPEN				45
/*! log: user provided log bytes written */
#define	WT_STAT_CONN_LOG_BYTES_USER			46
/*! log: log bytes written */
#define	WT_STAT_CONN_LOG_BYTES_WRITTEN			47
/*! log: maximum log file size */
#define	WT_STAT_CONN_LOG_MAX_FILESIZE			48
/*! log: log read operations */
#define	WT_STAT_CONN_LOG_READS				49
/*! log: records processed by log scan */
#define	WT_STAT_CONN_LOG_SCAN_RECORDS			50
/*! log: log scan records requiring two reads */
#define	WT_STAT_CONN_LOG_SCAN_REREADS			51
/*! log: log scan operations */
#define	WT_STAT_CONN_LOG_SCANS				52
/*! log: consolidated slot closures */
#define	WT_STAT_CONN_LOG_SLOT_CLOSES			53
/*! log: logging bytes consolidated */
#define	WT_STAT_CONN_LOG_SLOT_CONSOLIDATED		54
/*! log: consolidated slot joins */
#define	WT_STAT_CONN_LOG_SLOT_JOINS			55
/*! log: consolidated slot join races */
#define	WT_STAT_CONN_LOG_SLOT_RACES			56
/*! log: record size exceeded maximum */
#define	WT_STAT_CONN_LOG_SLOT_TOOBIG			57
/*! log: consolidated slot join transitions */
#define	WT_STAT_CONN_LOG_SLOT_TRANSITIONS		58
/*! log: log sync operations */
#define	WT_STAT_CONN_LOG_SYNC				59
/*! log: log write operations */
#define	WT_STAT_CONN_LOG_WRITES				60
/*! rows merged in an LSM tree */
#define	WT_STAT_CONN_LSM_ROWS_MERGED			61
/*! memory allocations */
#define	WT_STAT_CONN_MEMORY_ALLOCATION			62
/*! memory frees */
#define	WT_STAT_CONN_MEMORY_FREE			63
/*! memory re-allocations */
#define	WT_STAT_CONN_MEMORY_GROW			64
/*! total read I/Os */
#define	WT_STAT_CONN_READ_IO				65
/*! page reconciliation calls */
#define	WT_STAT_CONN_REC_PAGES				66
/*! page reconciliation calls for eviction */
#define	WT_STAT_CONN_REC_PAGES_EVICTION			67
/*! reconciliation failed because an update could not be included */
#define	WT_STAT_CONN_REC_SKIPPED_UPDATE			68
/*! pthread mutex shared lock read-lock calls */
#define	WT_STAT_CONN_RWLOCK_READ			69
/*! pthread mutex shared lock write-lock calls */
#define	WT_STAT_CONN_RWLOCK_WRITE			70
/*! open cursor count */
#define	WT_STAT_CONN_SESSION_CURSOR_OPEN		71
/*! transactions */
#define	WT_STAT_CONN_TXN_BEGIN				72
/*! transaction checkpoints */
#define	WT_STAT_CONN_TXN_CHECKPOINT			73
/*! transactions committed */
#define	WT_STAT_CONN_TXN_COMMIT				74
/*! transaction failures due to cache overflow */
#define	WT_STAT_CONN_TXN_FAIL_CACHE			75
/*! transactions rolled-back */
#define	WT_STAT_CONN_TXN_ROLLBACK			76
/*! total write I/Os */
#define	WT_STAT_CONN_WRITE_IO				77
>>>>>>> b71f507b

/*!
 * @}
 * @name Statistics for data sources
 * @anchor statistics_dsrc
 * @{
 */
/*! block manager: file allocation unit size */
#define	WT_STAT_DSRC_ALLOCATION_SIZE			0
/*! block manager: blocks allocated */
#define	WT_STAT_DSRC_BLOCK_ALLOC			1
/*! block manager: checkpoint size */
#define	WT_STAT_DSRC_BLOCK_CHECKPOINT_SIZE		2
/*! block manager: allocations requiring file extension */
#define	WT_STAT_DSRC_BLOCK_EXTENSION			3
/*! block manager: blocks freed */
#define	WT_STAT_DSRC_BLOCK_FREE				4
/*! block manager: file magic number */
#define	WT_STAT_DSRC_BLOCK_MAGIC			5
/*! block manager: file major version number */
#define	WT_STAT_DSRC_BLOCK_MAJOR			6
/*! block manager: minor version number */
#define	WT_STAT_DSRC_BLOCK_MINOR			7
/*! block manager: file bytes available for reuse */
#define	WT_STAT_DSRC_BLOCK_REUSE_BYTES			8
/*! block manager: file size in bytes */
#define	WT_STAT_DSRC_BLOCK_SIZE				9
/*! bloom filters in the LSM tree */
#define	WT_STAT_DSRC_BLOOM_COUNT			10
/*! bloom filter false positives */
#define	WT_STAT_DSRC_BLOOM_FALSE_POSITIVE		11
/*! bloom filter hits */
#define	WT_STAT_DSRC_BLOOM_HIT				12
/*! bloom filter misses */
#define	WT_STAT_DSRC_BLOOM_MISS				13
/*! bloom filter pages evicted from cache */
#define	WT_STAT_DSRC_BLOOM_PAGE_EVICT			14
/*! bloom filter pages read into cache */
#define	WT_STAT_DSRC_BLOOM_PAGE_READ			15
/*! total size of bloom filters */
#define	WT_STAT_DSRC_BLOOM_SIZE				16
/*! column-store variable-size deleted values */
#define	WT_STAT_DSRC_BTREE_COLUMN_DELETED		17
/*! column-store fixed-size leaf pages */
#define	WT_STAT_DSRC_BTREE_COLUMN_FIX			18
/*! column-store internal pages */
#define	WT_STAT_DSRC_BTREE_COLUMN_INTERNAL		19
/*! column-store variable-size leaf pages */
#define	WT_STAT_DSRC_BTREE_COLUMN_VARIABLE		20
/*! pages rewritten by compaction */
#define	WT_STAT_DSRC_BTREE_COMPACT_REWRITE		21
/*! total LSM, table or file object key/value pairs */
#define	WT_STAT_DSRC_BTREE_ENTRIES			22
/*! fixed-record size */
#define	WT_STAT_DSRC_BTREE_FIXED_LEN			23
/*! maximum tree depth */
#define	WT_STAT_DSRC_BTREE_MAXIMUM_DEPTH		24
/*! maximum internal page item size */
#define	WT_STAT_DSRC_BTREE_MAXINTLITEM			25
/*! maximum internal page size */
#define	WT_STAT_DSRC_BTREE_MAXINTLPAGE			26
/*! maximum leaf page item size */
#define	WT_STAT_DSRC_BTREE_MAXLEAFITEM			27
/*! maximum leaf page size */
#define	WT_STAT_DSRC_BTREE_MAXLEAFPAGE			28
/*! overflow pages */
#define	WT_STAT_DSRC_BTREE_OVERFLOW			29
/*! row-store internal pages */
#define	WT_STAT_DSRC_BTREE_ROW_INTERNAL			30
/*! row-store leaf pages */
#define	WT_STAT_DSRC_BTREE_ROW_LEAF			31
/*! bytes read into cache */
#define	WT_STAT_DSRC_CACHE_BYTES_READ			32
/*! bytes written from cache */
#define	WT_STAT_DSRC_CACHE_BYTES_WRITE			33
/*! cache: checkpoint blocked page eviction */
#define	WT_STAT_DSRC_CACHE_EVICTION_CHECKPOINT		34
/*! unmodified pages evicted */
#define	WT_STAT_DSRC_CACHE_EVICTION_CLEAN		35
/*! modified pages evicted */
#define	WT_STAT_DSRC_CACHE_EVICTION_DIRTY		36
/*! data source pages selected for eviction unable to be evicted */
#define	WT_STAT_DSRC_CACHE_EVICTION_FAIL		37
/*! cache: hazard pointer blocked page eviction */
#define	WT_STAT_DSRC_CACHE_EVICTION_HAZARD		38
/*! internal pages evicted */
#define	WT_STAT_DSRC_CACHE_EVICTION_INTERNAL		39
/*! cache: internal page merge operations completed */
#define	WT_STAT_DSRC_CACHE_EVICTION_MERGE		40
/*! cache: internal page merge attempts that could not complete */
#define	WT_STAT_DSRC_CACHE_EVICTION_MERGE_FAIL		41
/*! cache: internal levels merged */
#define	WT_STAT_DSRC_CACHE_EVICTION_MERGE_LEVELS	42
/*! pages split because they were unable to be evicted */
#define	WT_STAT_DSRC_CACHE_INMEM_SPLIT			43
/*! overflow values cached in memory */
#define	WT_STAT_DSRC_CACHE_OVERFLOW_VALUE		44
/*! pages read into cache */
#define	WT_STAT_DSRC_CACHE_READ				45
/*! overflow pages read into cache */
#define	WT_STAT_DSRC_CACHE_READ_OVERFLOW		46
/*! pages written from cache */
#define	WT_STAT_DSRC_CACHE_WRITE			47
/*! raw compression call failed, no additional data available */
#define	WT_STAT_DSRC_COMPRESS_RAW_FAIL			48
/*! raw compression call failed, additional data available */
#define	WT_STAT_DSRC_COMPRESS_RAW_FAIL_TEMPORARY	49
/*! raw compression call succeeded */
#define	WT_STAT_DSRC_COMPRESS_RAW_OK			50
/*! compressed pages read */
#define	WT_STAT_DSRC_COMPRESS_READ			51
/*! compressed pages written */
#define	WT_STAT_DSRC_COMPRESS_WRITE			52
/*! page written failed to compress */
#define	WT_STAT_DSRC_COMPRESS_WRITE_FAIL		53
/*! page written was too small to compress */
#define	WT_STAT_DSRC_COMPRESS_WRITE_TOO_SMALL		54
/*! cursor creation */
#define	WT_STAT_DSRC_CURSOR_CREATE			55
/*! cursor insert calls */
#define	WT_STAT_DSRC_CURSOR_INSERT			56
/*! bulk-loaded cursor-insert calls */
#define	WT_STAT_DSRC_CURSOR_INSERT_BULK			57
/*! cursor-insert key and value bytes inserted */
#define	WT_STAT_DSRC_CURSOR_INSERT_BYTES		58
/*! cursor next calls */
#define	WT_STAT_DSRC_CURSOR_NEXT			59
/*! cursor prev calls */
#define	WT_STAT_DSRC_CURSOR_PREV			60
/*! cursor remove calls */
#define	WT_STAT_DSRC_CURSOR_REMOVE			61
/*! cursor-remove key bytes removed */
#define	WT_STAT_DSRC_CURSOR_REMOVE_BYTES		62
/*! cursor reset calls */
#define	WT_STAT_DSRC_CURSOR_RESET			63
/*! cursor search calls */
#define	WT_STAT_DSRC_CURSOR_SEARCH			64
/*! cursor search near calls */
#define	WT_STAT_DSRC_CURSOR_SEARCH_NEAR			65
/*! cursor update calls */
#define	WT_STAT_DSRC_CURSOR_UPDATE			66
/*! cursor-update value bytes updated */
#define	WT_STAT_DSRC_CURSOR_UPDATE_BYTES		67
/*! chunks in the LSM tree */
#define	WT_STAT_DSRC_LSM_CHUNK_COUNT			68
/*! highest merge generation in the LSM tree */
#define	WT_STAT_DSRC_LSM_GENERATION_MAX			69
/*! queries that could have benefited from a Bloom filter that did not
 * exist */
#define	WT_STAT_DSRC_LSM_LOOKUP_NO_BLOOM		70
/*! reconciliation dictionary matches */
#define	WT_STAT_DSRC_REC_DICTIONARY			71
/*! reconciliation internal-page overflow keys */
#define	WT_STAT_DSRC_REC_OVERFLOW_KEY_INTERNAL		72
/*! reconciliation leaf-page overflow keys */
#define	WT_STAT_DSRC_REC_OVERFLOW_KEY_LEAF		73
/*! reconciliation overflow values written */
#define	WT_STAT_DSRC_REC_OVERFLOW_VALUE			74
/*! reconciliation pages deleted */
#define	WT_STAT_DSRC_REC_PAGE_DELETE			75
/*! reconciliation pages merged */
#define	WT_STAT_DSRC_REC_PAGE_MERGE			76
/*! page reconciliation calls */
#define	WT_STAT_DSRC_REC_PAGES				77
/*! page reconciliation calls for eviction */
#define	WT_STAT_DSRC_REC_PAGES_EVICTION			78
/*! reconciliation failed because an update could not be included */
#define	WT_STAT_DSRC_REC_SKIPPED_UPDATE			79
/*! reconciliation internal pages split */
#define	WT_STAT_DSRC_REC_SPLIT_INTERNAL			80
/*! reconciliation leaf pages split */
#define	WT_STAT_DSRC_REC_SPLIT_LEAF			81
/*! reconciliation maximum number of splits created for a page */
#define	WT_STAT_DSRC_REC_SPLIT_MAX			82
/*! object compaction */
#define	WT_STAT_DSRC_SESSION_COMPACT			83
/*! open cursor count */
#define	WT_STAT_DSRC_SESSION_CURSOR_OPEN		84
/*! update conflicts */
#define	WT_STAT_DSRC_TXN_UPDATE_CONFLICT		85
/*! @} */
/*
 * Statistics section: END
 * DO NOT EDIT: automatically built by dist/api_stat.py.
 */
/*! @} */
/*! @} */

#undef __F

#if defined(__cplusplus)
}
#endif
#endif /* __WIREDTIGER_H_ */<|MERGE_RESOLUTION|>--- conflicted
+++ resolved
@@ -2486,151 +2486,83 @@
 /*! dhandle: number of sweep attempts */
 #define	WT_STAT_CONN_DH_SWEEPS				44
 /*! files currently open */
-<<<<<<< HEAD
-#define	WT_STAT_CONN_FILE_OPEN				44
+#define	WT_STAT_CONN_FILE_OPEN				45
 /*! log: number of times the log buffer size increased */
-#define	WT_STAT_CONN_LOG_BUFFER_GROW			45
+#define	WT_STAT_CONN_LOG_BUFFER_GROW			46
 /*! log: total log buffer size */
-#define	WT_STAT_CONN_LOG_BUFFER_SIZE			46
+#define	WT_STAT_CONN_LOG_BUFFER_SIZE			47
 /*! log: user provided log bytes written */
-#define	WT_STAT_CONN_LOG_BYTES_USER			47
+#define	WT_STAT_CONN_LOG_BYTES_USER			48
 /*! log: log bytes written */
-#define	WT_STAT_CONN_LOG_BYTES_WRITTEN			48
+#define	WT_STAT_CONN_LOG_BYTES_WRITTEN			49
 /*! log: maximum log file size */
-#define	WT_STAT_CONN_LOG_MAX_FILESIZE			49
+#define	WT_STAT_CONN_LOG_MAX_FILESIZE			50
 /*! log: log read operations */
-#define	WT_STAT_CONN_LOG_READS				50
+#define	WT_STAT_CONN_LOG_READS				51
 /*! log: records processed by log scan */
-#define	WT_STAT_CONN_LOG_SCAN_RECORDS			51
+#define	WT_STAT_CONN_LOG_SCAN_RECORDS			52
 /*! log: log scan records requiring two reads */
-#define	WT_STAT_CONN_LOG_SCAN_REREADS			52
+#define	WT_STAT_CONN_LOG_SCAN_REREADS			53
 /*! log: log scan operations */
-#define	WT_STAT_CONN_LOG_SCANS				53
+#define	WT_STAT_CONN_LOG_SCANS				54
 /*! log: consolidated slot closures */
-#define	WT_STAT_CONN_LOG_SLOT_CLOSES			54
+#define	WT_STAT_CONN_LOG_SLOT_CLOSES			55
 /*! log: logging bytes consolidated */
-#define	WT_STAT_CONN_LOG_SLOT_CONSOLIDATED		55
+#define	WT_STAT_CONN_LOG_SLOT_CONSOLIDATED		56
 /*! log: consolidated slot joins */
-#define	WT_STAT_CONN_LOG_SLOT_JOINS			56
+#define	WT_STAT_CONN_LOG_SLOT_JOINS			57
 /*! log: consolidated slot join races */
-#define	WT_STAT_CONN_LOG_SLOT_RACES			57
+#define	WT_STAT_CONN_LOG_SLOT_RACES			58
 /*! log: log slot ready wait timeouts */
-#define	WT_STAT_CONN_LOG_SLOT_READY_WAIT_TIMEOUT	58
+#define	WT_STAT_CONN_LOG_SLOT_READY_WAIT_TIMEOUT	59
 /*! log: log slot release wait timeouts */
-#define	WT_STAT_CONN_LOG_SLOT_RELEASE_WAIT_TIMEOUT	59
+#define	WT_STAT_CONN_LOG_SLOT_RELEASE_WAIT_TIMEOUT	60
 /*! log: number of slots selected for switching that were not available */
-#define	WT_STAT_CONN_LOG_SLOT_SWITCH_FAILS		60
+#define	WT_STAT_CONN_LOG_SLOT_SWITCH_FAILS		61
 /*! log: record size exceeded maximum */
-#define	WT_STAT_CONN_LOG_SLOT_TOOBIG			61
+#define	WT_STAT_CONN_LOG_SLOT_TOOBIG			62
 /*! log: failed to find a slot large enough for record */
-#define	WT_STAT_CONN_LOG_SLOT_TOOSMALL			62
+#define	WT_STAT_CONN_LOG_SLOT_TOOSMALL			63
 /*! log: consolidated slot join transitions */
-#define	WT_STAT_CONN_LOG_SLOT_TRANSITIONS		63
+#define	WT_STAT_CONN_LOG_SLOT_TRANSITIONS		64
 /*! log: log sync operations */
-#define	WT_STAT_CONN_LOG_SYNC				64
+#define	WT_STAT_CONN_LOG_SYNC				65
 /*! log: log write operations */
-#define	WT_STAT_CONN_LOG_WRITES				65
+#define	WT_STAT_CONN_LOG_WRITES				66
 /*! rows merged in an LSM tree */
-#define	WT_STAT_CONN_LSM_ROWS_MERGED			66
+#define	WT_STAT_CONN_LSM_ROWS_MERGED			67
 /*! memory allocations */
-#define	WT_STAT_CONN_MEMORY_ALLOCATION			67
+#define	WT_STAT_CONN_MEMORY_ALLOCATION			68
 /*! memory frees */
-#define	WT_STAT_CONN_MEMORY_FREE			68
+#define	WT_STAT_CONN_MEMORY_FREE			69
 /*! memory re-allocations */
-#define	WT_STAT_CONN_MEMORY_GROW			69
+#define	WT_STAT_CONN_MEMORY_GROW			70
 /*! total read I/Os */
-#define	WT_STAT_CONN_READ_IO				70
+#define	WT_STAT_CONN_READ_IO				71
 /*! page reconciliation calls */
-#define	WT_STAT_CONN_REC_PAGES				71
+#define	WT_STAT_CONN_REC_PAGES				72
 /*! page reconciliation calls for eviction */
-#define	WT_STAT_CONN_REC_PAGES_EVICTION			72
+#define	WT_STAT_CONN_REC_PAGES_EVICTION			73
 /*! reconciliation failed because an update could not be included */
-#define	WT_STAT_CONN_REC_SKIPPED_UPDATE			73
+#define	WT_STAT_CONN_REC_SKIPPED_UPDATE			74
 /*! pthread mutex shared lock read-lock calls */
-#define	WT_STAT_CONN_RWLOCK_READ			74
+#define	WT_STAT_CONN_RWLOCK_READ			75
 /*! pthread mutex shared lock write-lock calls */
-#define	WT_STAT_CONN_RWLOCK_WRITE			75
+#define	WT_STAT_CONN_RWLOCK_WRITE			76
 /*! open cursor count */
-#define	WT_STAT_CONN_SESSION_CURSOR_OPEN		76
+#define	WT_STAT_CONN_SESSION_CURSOR_OPEN		77
 /*! transactions */
-#define	WT_STAT_CONN_TXN_BEGIN				77
+#define	WT_STAT_CONN_TXN_BEGIN				78
 /*! transaction checkpoints */
-#define	WT_STAT_CONN_TXN_CHECKPOINT			78
+#define	WT_STAT_CONN_TXN_CHECKPOINT			79
 /*! transactions committed */
-#define	WT_STAT_CONN_TXN_COMMIT				79
+#define	WT_STAT_CONN_TXN_COMMIT				80
 /*! transaction failures due to cache overflow */
-#define	WT_STAT_CONN_TXN_FAIL_CACHE			80
+#define	WT_STAT_CONN_TXN_FAIL_CACHE			81
 /*! transactions rolled-back */
-#define	WT_STAT_CONN_TXN_ROLLBACK			81
+#define	WT_STAT_CONN_TXN_ROLLBACK			82
 /*! total write I/Os */
-#define	WT_STAT_CONN_WRITE_IO				82
-=======
-#define	WT_STAT_CONN_FILE_OPEN				45
-/*! log: user provided log bytes written */
-#define	WT_STAT_CONN_LOG_BYTES_USER			46
-/*! log: log bytes written */
-#define	WT_STAT_CONN_LOG_BYTES_WRITTEN			47
-/*! log: maximum log file size */
-#define	WT_STAT_CONN_LOG_MAX_FILESIZE			48
-/*! log: log read operations */
-#define	WT_STAT_CONN_LOG_READS				49
-/*! log: records processed by log scan */
-#define	WT_STAT_CONN_LOG_SCAN_RECORDS			50
-/*! log: log scan records requiring two reads */
-#define	WT_STAT_CONN_LOG_SCAN_REREADS			51
-/*! log: log scan operations */
-#define	WT_STAT_CONN_LOG_SCANS				52
-/*! log: consolidated slot closures */
-#define	WT_STAT_CONN_LOG_SLOT_CLOSES			53
-/*! log: logging bytes consolidated */
-#define	WT_STAT_CONN_LOG_SLOT_CONSOLIDATED		54
-/*! log: consolidated slot joins */
-#define	WT_STAT_CONN_LOG_SLOT_JOINS			55
-/*! log: consolidated slot join races */
-#define	WT_STAT_CONN_LOG_SLOT_RACES			56
-/*! log: record size exceeded maximum */
-#define	WT_STAT_CONN_LOG_SLOT_TOOBIG			57
-/*! log: consolidated slot join transitions */
-#define	WT_STAT_CONN_LOG_SLOT_TRANSITIONS		58
-/*! log: log sync operations */
-#define	WT_STAT_CONN_LOG_SYNC				59
-/*! log: log write operations */
-#define	WT_STAT_CONN_LOG_WRITES				60
-/*! rows merged in an LSM tree */
-#define	WT_STAT_CONN_LSM_ROWS_MERGED			61
-/*! memory allocations */
-#define	WT_STAT_CONN_MEMORY_ALLOCATION			62
-/*! memory frees */
-#define	WT_STAT_CONN_MEMORY_FREE			63
-/*! memory re-allocations */
-#define	WT_STAT_CONN_MEMORY_GROW			64
-/*! total read I/Os */
-#define	WT_STAT_CONN_READ_IO				65
-/*! page reconciliation calls */
-#define	WT_STAT_CONN_REC_PAGES				66
-/*! page reconciliation calls for eviction */
-#define	WT_STAT_CONN_REC_PAGES_EVICTION			67
-/*! reconciliation failed because an update could not be included */
-#define	WT_STAT_CONN_REC_SKIPPED_UPDATE			68
-/*! pthread mutex shared lock read-lock calls */
-#define	WT_STAT_CONN_RWLOCK_READ			69
-/*! pthread mutex shared lock write-lock calls */
-#define	WT_STAT_CONN_RWLOCK_WRITE			70
-/*! open cursor count */
-#define	WT_STAT_CONN_SESSION_CURSOR_OPEN		71
-/*! transactions */
-#define	WT_STAT_CONN_TXN_BEGIN				72
-/*! transaction checkpoints */
-#define	WT_STAT_CONN_TXN_CHECKPOINT			73
-/*! transactions committed */
-#define	WT_STAT_CONN_TXN_COMMIT				74
-/*! transaction failures due to cache overflow */
-#define	WT_STAT_CONN_TXN_FAIL_CACHE			75
-/*! transactions rolled-back */
-#define	WT_STAT_CONN_TXN_ROLLBACK			76
-/*! total write I/Os */
-#define	WT_STAT_CONN_WRITE_IO				77
->>>>>>> b71f507b
+#define	WT_STAT_CONN_WRITE_IO				83
 
 /*!
  * @}
