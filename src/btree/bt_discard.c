--- conflicted
+++ resolved
@@ -243,31 +243,9 @@
 	if (pindex == NULL)
 		return;
 
-<<<<<<< HEAD
-	/*
-	 * Optionally free the referenced pages.  (The path to free referenced
-	 * page is used for error cleanup, no instantiated and then discarded
-	 * page should have WT_REF entries with real pages.  The page may have
-	 * been marked dirty as well; page discard checks for that, so we mark
-	 * it clean explicitly.)
-	 */
-	for (pindex = pindex_arg, i = 0; i < pindex->entries; ++i) {
-		ref = pindex->index[i];
-		if (free_pages && ref != NULL && ref->page != NULL) {
-			if (ref->page->modify != NULL) {
-				ref->page->modify->write_gen = 0;
-				__wt_cache_dirty_decr(session, ref->page);
-			}
-			__wt_ref_out(session, ref);
-		}
-		__free_ref(session, page, pindex->index[i]);
-	}
-	__wt_free(session, pindex_arg);
-=======
 	for (i = 0; i < pindex->entries; ++i)
 		__free_ref(session, page, pindex->index[i], free_pages);
 	__wt_free(session, pindex);
->>>>>>> 90f16ede
 }
 
 /*
