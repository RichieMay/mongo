﻿<?xml version="1.0" encoding="utf-8"?>
<Project ToolsVersion="4.0" xmlns="http://schemas.microsoft.com/developer/msbuild/2003">
  <ItemGroup>
    <ClCompile Include="..\util\compress.cpp">
      <Filter>third_party\snappy</Filter>
    </ClCompile>
    <ClCompile Include="..\..\third_party\snappy\snappy-sinksource.cc">
      <Filter>third_party\snappy</Filter>
    </ClCompile>
    <ClCompile Include="..\..\third_party\snappy\snappy.cc">
      <Filter>third_party\snappy</Filter>
    </ClCompile>
    <ClCompile Include="..\..\third_party\pcre-8.30\pcreposix.c">
      <Filter>third_party\pcre</Filter>
    </ClCompile>
    <ClCompile Include="..\..\third_party\pcre-8.30\pcre_chartables.c">
      <Filter>third_party\pcre</Filter>
    </ClCompile>
    <ClCompile Include="..\..\third_party\pcre-8.30\pcre_compile.c">
      <Filter>third_party\pcre</Filter>
    </ClCompile>
    <ClCompile Include="..\..\third_party\pcre-8.30\pcre_config.c">
      <Filter>third_party\pcre</Filter>
    </ClCompile>
    <ClCompile Include="..\..\third_party\pcre-8.30\pcre_dfa_exec.c">
      <Filter>third_party\pcre</Filter>
    </ClCompile>
    <ClCompile Include="..\..\third_party\pcre-8.30\pcre_exec.c">
      <Filter>third_party\pcre</Filter>
    </ClCompile>
    <ClCompile Include="..\..\third_party\pcre-8.30\pcre_fullinfo.c">
      <Filter>third_party\pcre</Filter>
    </ClCompile>
    <ClCompile Include="..\..\third_party\pcre-8.30\pcre_get.c">
      <Filter>third_party\pcre</Filter>
    </ClCompile>
    <ClCompile Include="..\..\third_party\pcre-8.30\pcre_globals.c">
      <Filter>third_party\pcre</Filter>
    </ClCompile>
    <ClCompile Include="..\..\third_party\pcre-8.30\pcre_maketables.c">
      <Filter>third_party\pcre</Filter>
    </ClCompile>
    <ClCompile Include="..\..\third_party\pcre-8.30\pcre_newline.c">
      <Filter>third_party\pcre</Filter>
    </ClCompile>
    <ClCompile Include="..\..\third_party\pcre-8.30\pcre_ord2utf8.c">
      <Filter>third_party\pcre</Filter>
    </ClCompile>
    <ClCompile Include="..\..\third_party\pcre-8.30\pcre_refcount.c">
      <Filter>third_party\pcre</Filter>
    </ClCompile>
    <ClCompile Include="..\..\third_party\pcre-8.30\pcre_scanner.cc">
      <Filter>third_party\pcre</Filter>
    </ClCompile>
    <ClCompile Include="..\..\third_party\pcre-8.30\pcre_stringpiece.cc">
      <Filter>third_party\pcre</Filter>
    </ClCompile>
    <ClCompile Include="..\..\third_party\pcre-8.30\pcre_study.c">
      <Filter>third_party\pcre</Filter>
    </ClCompile>
    <ClCompile Include="..\..\third_party\pcre-8.30\pcre_tables.c">
      <Filter>third_party\pcre</Filter>
    </ClCompile>
    <ClCompile Include="..\..\third_party\pcre-8.30\pcre_ucd.c">
      <Filter>third_party\pcre</Filter>
    </ClCompile>
    <ClCompile Include="..\..\third_party\pcre-8.30\pcre_valid_utf8.c">
      <Filter>third_party\pcre</Filter>
    </ClCompile>
    <ClCompile Include="..\..\third_party\pcre-8.30\pcre_version.c">
      <Filter>third_party\pcre</Filter>
    </ClCompile>
    <ClCompile Include="..\..\third_party\pcre-8.30\pcre_xclass.c">
      <Filter>third_party\pcre</Filter>
    </ClCompile>
    <ClCompile Include="..\..\third_party\pcre-8.30\pcrecpp.cc">
      <Filter>third_party\pcre</Filter>
    </ClCompile>
    <ClCompile Include="..\..\third_party\boost\libs\system\src\error_code.cpp">
      <Filter>Boost</Filter>
    </ClCompile>
    <ClCompile Include="..\..\third_party\boost\libs\thread\src\win32\thread.cpp">
      <Filter>Boost</Filter>
    </ClCompile>
    <ClCompile Include="..\..\third_party\boost\libs\thread\src\win32\tss_dll.cpp">
      <Filter>Boost</Filter>
    </ClCompile>
    <ClCompile Include="..\..\third_party\boost\libs\thread\src\win32\tss_pe.cpp">
      <Filter>Boost</Filter>
    </ClCompile>
    <ClCompile Include="..\..\third_party\boost\libs\filesystem\v2\src\v2_operations.cpp">
      <Filter>Boost</Filter>
    </ClCompile>
    <ClCompile Include="..\..\third_party\boost\libs\filesystem\v2\src\v2_path.cpp">
      <Filter>Boost</Filter>
    </ClCompile>
    <ClCompile Include="..\..\third_party\boost\libs\filesystem\v2\src\v2_portability.cpp">
      <Filter>Boost</Filter>
    </ClCompile>
    <ClCompile Include="..\..\third_party\boost\libs\filesystem\v3\src\codecvt_error_category.cpp">
      <Filter>Boost</Filter>
    </ClCompile>
    <ClCompile Include="..\..\third_party\boost\libs\filesystem\v3\src\operations.cpp">
      <Filter>Boost</Filter>
    </ClCompile>
    <ClCompile Include="..\..\third_party\boost\libs\filesystem\v3\src\path.cpp">
      <Filter>Boost</Filter>
    </ClCompile>
    <ClCompile Include="..\..\third_party\boost\libs\filesystem\v3\src\path_traits.cpp">
      <Filter>Boost</Filter>
    </ClCompile>
    <ClCompile Include="..\..\third_party\boost\libs\filesystem\v3\src\portability.cpp">
      <Filter>Boost</Filter>
    </ClCompile>
    <ClCompile Include="..\..\third_party\boost\libs\filesystem\v3\src\unique_path.cpp">
      <Filter>Boost</Filter>
    </ClCompile>
    <ClCompile Include="..\..\third_party\boost\libs\filesystem\v3\src\utf8_codecvt_facet.cpp">
      <Filter>Boost</Filter>
    </ClCompile>
    <ClCompile Include="..\..\third_party\boost\libs\filesystem\v3\src\windows_file_codecvt.cpp">
      <Filter>Boost</Filter>
    </ClCompile>
    <ClCompile Include="..\..\third_party\boost\libs\program_options\src\cmdline.cpp">
      <Filter>Boost</Filter>
    </ClCompile>
    <ClCompile Include="..\..\third_party\boost\libs\program_options\src\config_file.cpp">
      <Filter>Boost</Filter>
    </ClCompile>
    <ClCompile Include="..\..\third_party\boost\libs\program_options\src\convert.cpp">
      <Filter>Boost</Filter>
    </ClCompile>
    <ClCompile Include="..\..\third_party\boost\libs\program_options\src\options_description.cpp">
      <Filter>Boost</Filter>
    </ClCompile>
    <ClCompile Include="..\..\third_party\boost\libs\program_options\src\parsers.cpp">
      <Filter>Boost</Filter>
    </ClCompile>
    <ClCompile Include="..\..\third_party\boost\libs\program_options\src\positional_options.cpp">
      <Filter>Boost</Filter>
    </ClCompile>
    <ClCompile Include="..\..\third_party\boost\libs\program_options\src\split.cpp">
      <Filter>Boost</Filter>
    </ClCompile>
    <ClCompile Include="..\..\third_party\boost\libs\program_options\src\utf8_codecvt_facet.cpp">
      <Filter>Boost</Filter>
    </ClCompile>
    <ClCompile Include="..\..\third_party\boost\libs\program_options\src\value_semantic.cpp">
      <Filter>Boost</Filter>
    </ClCompile>
    <ClCompile Include="..\..\third_party\boost\libs\program_options\src\variables_map.cpp">
      <Filter>Boost</Filter>
    </ClCompile>
    <ClCompile Include="..\..\third_party\boost\libs\program_options\src\winmain.cpp">
      <Filter>Boost</Filter>
    </ClCompile>
    <ClCompile Include="commands\fsync.cpp">
      <Filter>db\commands</Filter>
    </ClCompile>
    <ClCompile Include="commands\cloud.cpp">
      <Filter>db\commands</Filter>
    </ClCompile>
    <ClCompile Include="..\util\debug_util.cpp">
      <Filter>util\Source Files</Filter>
    </ClCompile>
    <ClCompile Include="commands\distinct.cpp">
      <Filter>db\commands</Filter>
    </ClCompile>
    <ClCompile Include="commands\document_source_cursor.cpp">
      <Filter>db\commands</Filter>
    </ClCompile>
    <ClCompile Include="geo\2d.cpp">
      <Filter>db\geo</Filter>
    </ClCompile>
    <ClCompile Include="pipeline\accumulator.cpp">
      <Filter>db\pipeline\Source Files</Filter>
    </ClCompile>
    <ClCompile Include="pipeline\document_source_unwind.cpp">
      <Filter>db\pipeline\Source Files</Filter>
    </ClCompile>
    <ClCompile Include="pipeline\accumulator_add_to_set.cpp">
      <Filter>db\pipeline\Source Files</Filter>
    </ClCompile>
    <ClCompile Include="pipeline\accumulator_avg.cpp">
      <Filter>db\pipeline\Source Files</Filter>
    </ClCompile>
    <ClCompile Include="pipeline\accumulator_first.cpp">
      <Filter>db\pipeline\Source Files</Filter>
    </ClCompile>
    <ClCompile Include="pipeline\accumulator_last.cpp">
      <Filter>db\pipeline\Source Files</Filter>
    </ClCompile>
    <ClCompile Include="pipeline\accumulator_min_max.cpp">
      <Filter>db\pipeline\Source Files</Filter>
    </ClCompile>
    <ClCompile Include="pipeline\accumulator_push.cpp">
      <Filter>db\pipeline\Source Files</Filter>
    </ClCompile>
    <ClCompile Include="pipeline\accumulator_single_value.cpp">
      <Filter>db\pipeline\Source Files</Filter>
    </ClCompile>
    <ClCompile Include="pipeline\accumulator_sum.cpp">
      <Filter>db\pipeline\Source Files</Filter>
    </ClCompile>
    <ClCompile Include="pipeline\doc_mem_monitor.cpp">
      <Filter>db\pipeline\Source Files</Filter>
    </ClCompile>
    <ClCompile Include="pipeline\document.cpp">
      <Filter>db\pipeline\Source Files</Filter>
    </ClCompile>
    <ClCompile Include="pipeline\document_source.cpp">
      <Filter>db\pipeline\Source Files</Filter>
    </ClCompile>
    <ClCompile Include="pipeline\document_source_bson_array.cpp">
      <Filter>db\pipeline\Source Files</Filter>
    </ClCompile>
    <ClCompile Include="pipeline\document_source_command_futures.cpp">
      <Filter>db\pipeline\Source Files</Filter>
    </ClCompile>
    <ClCompile Include="pipeline\document_source_filter.cpp">
      <Filter>db\pipeline\Source Files</Filter>
    </ClCompile>
    <ClCompile Include="pipeline\document_source_filter_base.cpp">
      <Filter>db\pipeline\Source Files</Filter>
    </ClCompile>
    <ClCompile Include="pipeline\document_source_group.cpp">
      <Filter>db\pipeline\Source Files</Filter>
    </ClCompile>
    <ClCompile Include="pipeline\document_source_limit.cpp">
      <Filter>db\pipeline\Source Files</Filter>
    </ClCompile>
    <ClCompile Include="pipeline\document_source_match.cpp">
      <Filter>db\pipeline\Source Files</Filter>
    </ClCompile>
    <ClCompile Include="pipeline\document_source_out.cpp">
      <Filter>db\pipeline\Source Files</Filter>
    </ClCompile>
    <ClCompile Include="pipeline\document_source_project.cpp">
      <Filter>db\pipeline\Source Files</Filter>
    </ClCompile>
    <ClCompile Include="pipeline\document_source_skip.cpp">
      <Filter>db\pipeline\Source Files</Filter>
    </ClCompile>
    <ClCompile Include="pipeline\document_source_sort.cpp">
      <Filter>db\pipeline\Source Files</Filter>
    </ClCompile>
    <ClCompile Include="..\util\alignedbuilder.cpp">
      <Filter>util\Source Files</Filter>
    </ClCompile>
    <ClCompile Include="..\util\assert_util.cpp">
      <Filter>util\Source Files</Filter>
    </ClCompile>
    <ClCompile Include="..\util\background.cpp">
      <Filter>util\Source Files</Filter>
    </ClCompile>
    <ClCompile Include="..\util\base64.cpp">
      <Filter>util\Source Files</Filter>
    </ClCompile>
    <ClCompile Include="..\scripting\bench.cpp">
      <Filter>scripting</Filter>
    </ClCompile>
    <ClCompile Include="pipeline\builder.cpp">
      <Filter>db\pipeline\Source Files</Filter>
    </ClCompile>
    <ClCompile Include="..\s\chunk.cpp">
      <Filter>s</Filter>
    </ClCompile>
    <ClCompile Include="commands\cloud.cpp">
      <Filter>db\commands</Filter>
    </ClCompile>
    <ClCompile Include="..\s\config.cpp">
      <Filter>s</Filter>
    </ClCompile>
    <ClCompile Include="ops\count.cpp">
      <Filter>db\ops</Filter>
    </ClCompile>
    <ClCompile Include="stats\counters.cpp">
      <Filter>db\stats</Filter>
    </ClCompile>
    <ClCompile Include="..\s\d_chunk_manager.cpp">
      <Filter>s</Filter>
    </ClCompile>
    <ClCompile Include="..\s\d_logic.cpp">
      <Filter>s</Filter>
    </ClCompile>
    <ClCompile Include="..\s\d_migrate.cpp">
      <Filter>s</Filter>
    </ClCompile>
    <ClCompile Include="..\s\d_split.cpp">
      <Filter>s</Filter>
    </ClCompile>
    <ClCompile Include="repl\consensus.cpp">
      <Filter>db\repl</Filter>
    </ClCompile>
    <ClCompile Include="..\s\d_state.cpp">
      <Filter>s</Filter>
    </ClCompile>
    <ClCompile Include="..\s\d_writeback.cpp">
      <Filter>s</Filter>
    </ClCompile>
    <ClCompile Include="..\s\default_version.cpp">
      <Filter>s</Filter>
    </ClCompile>
    <ClCompile Include="ops\delete.cpp">
      <Filter>db\ops</Filter>
    </ClCompile>
    <ClCompile Include="pipeline\dependency_tracker.cpp">
      <Filter>db\pipeline\Source Files</Filter>
    </ClCompile>
    <ClCompile Include="..\scripting\engine.cpp">
      <Filter>scripting</Filter>
    </ClCompile>
    <ClCompile Include="..\scripting\engine_spidermonkey.cpp">
      <Filter>scripting</Filter>
    </ClCompile>
    <ClCompile Include="..\util\file_allocator.cpp">
      <Filter>util\Source Files</Filter>
    </ClCompile>
    <ClCompile Include="pipeline\expression.cpp">
      <Filter>db\pipeline\Source Files</Filter>
    </ClCompile>
    <ClCompile Include="pipeline\field_path.cpp">
      <Filter>db\pipeline\Source Files</Filter>
    </ClCompile>
    <ClCompile Include="pipeline\expression_context.cpp">
      <Filter>db\pipeline\Source Files</Filter>
    </ClCompile>
    <ClCompile Include="commands\find_and_modify.cpp">
      <Filter>db\commands</Filter>
    </ClCompile>
    <ClCompile Include="..\s\grid.cpp">
      <Filter>s</Filter>
    </ClCompile>
    <ClCompile Include="commands\group.cpp">
      <Filter>db\commands</Filter>
    </ClCompile>
    <ClCompile Include="geo\haystack.cpp">
      <Filter>db\geo</Filter>
    </ClCompile>
    <ClCompile Include="repl\health.cpp">
      <Filter>db\repl</Filter>
    </ClCompile>
    <ClCompile Include="repl\heartbeat.cpp">
      <Filter>db\repl</Filter>
    </ClCompile>
    <ClCompile Include="..\util\net\httpclient.cpp">
      <Filter>util\net</Filter>
    </ClCompile>
    <ClCompile Include="..\util\intrusive_counter.cpp">
      <Filter>util\Source Files</Filter>
    </ClCompile>
    <ClCompile Include="commands\isself.cpp">
      <Filter>db\commands</Filter>
    </ClCompile>
    <ClCompile Include="repl\manager.cpp">
      <Filter>db\repl</Filter>
    </ClCompile>
    <ClCompile Include="..\util\net\listen.cpp">
      <Filter>util\net</Filter>
    </ClCompile>
    <ClCompile Include="..\util\logfile.cpp">
      <Filter>util\Source Files</Filter>
    </ClCompile>
    <ClCompile Include="..\util\log.cpp">
      <Filter>util\Source Files</Filter>
    </ClCompile>
    <ClCompile Include="..\util\net\message.cpp">
      <Filter>util\net</Filter>
    </ClCompile>
    <ClCompile Include="..\util\net\message_port.cpp">
      <Filter>util\net</Filter>
    </ClCompile>
    <ClCompile Include="..\util\net\message_server_port.cpp">
      <Filter>util\net</Filter>
    </ClCompile>
    <ClCompile Include="..\util\net\miniwebserver.cpp">
      <Filter>util\net</Filter>
    </ClCompile>
    <ClCompile Include="..\util\md5main.cpp">
      <Filter>util\Source Files</Filter>
    </ClCompile>
    <ClCompile Include="..\util\md5.cpp">
      <Filter>util\Source Files</Filter>
    </ClCompile>
    <ClCompile Include="modules\mms.cpp">
      <Filter>db\modules</Filter>
    </ClCompile>
    <ClCompile Include="..\util\mmap.cpp">
      <Filter>util\Source Files</Filter>
    </ClCompile>
    <ClCompile Include="..\util\mmap_win.cpp">
      <Filter>util\Source Files</Filter>
    </ClCompile>
    <ClCompile Include="..\shell\mongo.cpp">
      <Filter>Generated from JavaScript source</Filter>
    </ClCompile>
    <ClCompile Include="commands\mr.cpp">
      <Filter>db\commands</Filter>
    </ClCompile>
    <ClCompile Include="..\bson\oid.cpp">
      <Filter>bson</Filter>
    </ClCompile>
    <ClCompile Include="..\util\ntservice.cpp">
      <Filter>util\Source Files</Filter>
    </ClCompile>
    <ClCompile Include="..\pch.cpp" />
    <ClCompile Include="commands\pipeline.cpp">
      <Filter>db\commands</Filter>
    </ClCompile>
    <ClCompile Include="commands\pipeline_command.cpp">
      <Filter>db\commands</Filter>
    </ClCompile>
    <ClCompile Include="commands\pipeline_d.cpp">
      <Filter>db\commands</Filter>
    </ClCompile>
    <ClCompile Include="..\util\processinfo.cpp">
      <Filter>util\Source Files</Filter>
    </ClCompile>
    <ClCompile Include="..\util\progress_meter.cpp">
      <Filter>util\Source Files</Filter>
    </ClCompile>
    <ClCompile Include="..\util\processinfo_win32.cpp">
      <Filter>util\Source Files</Filter>
    </ClCompile>
    <ClCompile Include="ops\query.cpp">
      <Filter>db\ops</Filter>
    </ClCompile>
    <ClCompile Include="..\util\ramlog.cpp">
      <Filter>util\Source Files</Filter>
    </ClCompile>
    <ClCompile Include="repl\replset_commands.cpp">
      <Filter>db\repl</Filter>
    </ClCompile>
    <ClCompile Include="..\client\connpool.cpp">
      <Filter>client\Source Files</Filter>
    </ClCompile>
    <ClCompile Include="..\client\parallel.cpp">
      <Filter>client\Source Files</Filter>
    </ClCompile>
    <ClCompile Include="..\client\dbclient.cpp">
      <Filter>client\Source Files</Filter>
    </ClCompile>
    <ClCompile Include="..\client\dbclient_rs.cpp">
      <Filter>client\Source Files</Filter>
    </ClCompile>
    <ClCompile Include="..\client\dbclientcursor.cpp">
      <Filter>client\Source Files</Filter>
    </ClCompile>
    <ClCompile Include="..\client\distlock.cpp">
      <Filter>client\Source Files</Filter>
    </ClCompile>
    <ClCompile Include="..\client\model.cpp">
      <Filter>client\Source Files</Filter>
    </ClCompile>
    <ClCompile Include="repl\rs.cpp">
      <Filter>db\repl</Filter>
    </ClCompile>
    <ClCompile Include="repl\rs_config.cpp">
      <Filter>db\repl</Filter>
    </ClCompile>
    <ClCompile Include="repl\rs_initialsync.cpp">
      <Filter>db\repl</Filter>
    </ClCompile>
    <ClCompile Include="repl\rs_initiate.cpp">
      <Filter>db\repl</Filter>
    </ClCompile>
    <ClCompile Include="repl\rs_rollback.cpp">
      <Filter>db\repl</Filter>
    </ClCompile>
    <ClCompile Include="repl\rs_sync.cpp">
      <Filter>db\repl</Filter>
    </ClCompile>
    <ClCompile Include="..\util\concurrency\rwlockimpl.cpp">
      <Filter>util\concurrency</Filter>
    </ClCompile>
    <ClCompile Include="..\s\shardkey.cpp">
      <Filter>s</Filter>
    </ClCompile>
    <ClCompile Include="..\s\shard.cpp">
      <Filter>s</Filter>
    </ClCompile>
    <ClCompile Include="..\s\shardconnection.cpp">
      <Filter>s</Filter>
    </ClCompile>
    <ClCompile Include="stats\snapshots.cpp">
      <Filter>db\stats</Filter>
    </ClCompile>
    <ClCompile Include="..\util\net\sock.cpp">
      <Filter>util\net</Filter>
    </ClCompile>
    <ClCompile Include="..\util\concurrency\spin_lock.cpp">
      <Filter>util\concurrency</Filter>
    </ClCompile>
    <ClCompile Include="..\util\stacktrace.cpp">
      <Filter>util\Source Files</Filter>
    </ClCompile>
    <ClCompile Include="..\util\startup_test.cpp">
      <Filter>util\Source Files</Filter>
    </ClCompile>
    <ClCompile Include="..\util\concurrency\synchronization.cpp">
      <Filter>util\concurrency</Filter>
    </ClCompile>
    <ClCompile Include="..\util\concurrency\task.cpp">
      <Filter>util\concurrency</Filter>
    </ClCompile>
    <ClCompile Include="..\util\stringutils.cpp">
      <Filter>util\Source Files</Filter>
    </ClCompile>
    <ClCompile Include="..\util\systeminfo_win32.cpp">
      <Filter>util\Source Files</Filter>
    </ClCompile>
    <ClCompile Include="..\client\syncclusterconnection.cpp">
      <Filter>client\Source Files</Filter>
    </ClCompile>
    <ClCompile Include="..\util\concurrency\thread_pool.cpp">
      <Filter>util\concurrency</Filter>
    </ClCompile>
    <ClCompile Include="..\util\text.cpp">
      <Filter>util\Source Files</Filter>
    </ClCompile>
    <ClCompile Include="stats\top.cpp">
      <Filter>db\stats</Filter>
    </ClCompile>
    <ClCompile Include="ops\update.cpp">
      <Filter>db\ops</Filter>
    </ClCompile>
    <ClCompile Include="..\util\timer.cpp">
      <Filter>util\Source Files</Filter>
    </ClCompile>
    <ClCompile Include="..\util\trace.cpp">
      <Filter>util\Source Files</Filter>
    </ClCompile>
    <ClCompile Include="..\scripting\utils.cpp">
      <Filter>scripting</Filter>
    </ClCompile>
    <ClCompile Include="..\util\concurrency\vars.cpp">
      <Filter>util\concurrency</Filter>
    </ClCompile>
    <ClCompile Include="pipeline\value.cpp">
      <Filter>db\pipeline\Source Files</Filter>
    </ClCompile>
    <ClCompile Include="..\util\version.cpp">
      <Filter>util\Source Files</Filter>
    </ClCompile>
    <ClCompile Include="..\util\util.cpp">
      <Filter>util\Source Files</Filter>
    </ClCompile>
    <ClCompile Include="btree.cpp">
      <Filter>db\Source Files\a to d</Filter>
    </ClCompile>
    <ClCompile Include="durop.cpp">
      <Filter>db\Source Files\a to d</Filter>
    </ClCompile>
    <ClCompile Include="btreebuilder.cpp">
      <Filter>db\Source Files\a to d</Filter>
    </ClCompile>
    <ClCompile Include="btreecursor.cpp">
      <Filter>db\Source Files\a to d</Filter>
    </ClCompile>
    <ClCompile Include="cap.cpp">
      <Filter>db\Source Files\a to d</Filter>
    </ClCompile>
    <ClCompile Include="client.cpp">
      <Filter>db\Source Files\a to d</Filter>
    </ClCompile>
    <ClCompile Include="clientcursor.cpp">
      <Filter>db\Source Files\a to d</Filter>
    </ClCompile>
    <ClCompile Include="cloner.cpp">
      <Filter>db\Source Files\a to d</Filter>
    </ClCompile>
    <ClCompile Include="cmdline.cpp">
      <Filter>db\Source Files\a to d</Filter>
    </ClCompile>
    <ClCompile Include="commands.cpp">
      <Filter>db\Source Files\a to d</Filter>
    </ClCompile>
    <ClCompile Include="common.cpp">
      <Filter>db\Source Files\a to d</Filter>
    </ClCompile>
    <ClCompile Include="compact.cpp">
      <Filter>db\Source Files\a to d</Filter>
    </ClCompile>
    <ClCompile Include="curop.cpp">
      <Filter>db\Source Files\a to d</Filter>
    </ClCompile>
    <ClCompile Include="cursor.cpp">
      <Filter>db\Source Files\a to d</Filter>
    </ClCompile>
    <ClCompile Include="d_concurrency.cpp">
      <Filter>db\Source Files\a to d</Filter>
    </ClCompile>
    <ClCompile Include="d_globals.cpp">
      <Filter>db\Source Files\a to d</Filter>
    </ClCompile>
    <ClCompile Include="database.cpp">
      <Filter>db\Source Files\a to d</Filter>
    </ClCompile>
    <ClCompile Include="db.cpp">
      <Filter>db\Source Files\a to d</Filter>
    </ClCompile>
    <ClCompile Include="dbcommands.cpp">
      <Filter>db\Source Files\a to d</Filter>
    </ClCompile>
    <ClCompile Include="dbcommands_admin.cpp">
      <Filter>db\Source Files\a to d</Filter>
    </ClCompile>
    <ClCompile Include="dbcommands_generic.cpp">
      <Filter>db\Source Files\a to d</Filter>
    </ClCompile>
    <ClCompile Include="dbeval.cpp">
      <Filter>db\Source Files\a to d</Filter>
    </ClCompile>
    <ClCompile Include="dbhelpers.cpp">
      <Filter>db\Source Files\a to d</Filter>
    </ClCompile>
    <ClCompile Include="dbmessage.cpp">
      <Filter>db\Source Files\a to d</Filter>
    </ClCompile>
    <ClCompile Include="dbwebserver.cpp">
      <Filter>db\Source Files\a to d</Filter>
    </ClCompile>
    <ClCompile Include="dur.cpp">
      <Filter>db\Source Files\a to d</Filter>
    </ClCompile>
    <ClCompile Include="dur_commitjob.cpp">
      <Filter>db\Source Files\a to d</Filter>
    </ClCompile>
    <ClCompile Include="dur_journal.cpp">
      <Filter>db\Source Files\a to d</Filter>
    </ClCompile>
    <ClCompile Include="dur_preplogbuffer.cpp">
      <Filter>db\Source Files\a to d</Filter>
    </ClCompile>
    <ClCompile Include="dur_recover.cpp">
      <Filter>db\Source Files\a to d</Filter>
    </ClCompile>
    <ClCompile Include="dur_writetodatafiles.cpp">
      <Filter>db\Source Files\a to d</Filter>
    </ClCompile>
    <ClCompile Include="explain.cpp">
      <Filter>db\Source Files\e to n</Filter>
    </ClCompile>
    <ClCompile Include="nonce.cpp">
      <Filter>db\Source Files\e to n</Filter>
    </ClCompile>
    <ClCompile Include="extsort.cpp">
      <Filter>db\Source Files\e to n</Filter>
    </ClCompile>
    <ClCompile Include="index.cpp">
      <Filter>db\Source Files\e to n</Filter>
    </ClCompile>
    <ClCompile Include="indexkey.cpp">
      <Filter>db\Source Files\e to n</Filter>
    </ClCompile>
    <ClCompile Include="instance.cpp">
      <Filter>db\Source Files\e to n</Filter>
    </ClCompile>
    <ClCompile Include="interrupt_status_mongod.cpp">
      <Filter>db\Source Files\e to n</Filter>
    </ClCompile>
    <ClCompile Include="introspect.cpp">
      <Filter>db\Source Files\e to n</Filter>
    </ClCompile>
    <ClCompile Include="jsobj.cpp">
      <Filter>db\Source Files\e to n</Filter>
    </ClCompile>
    <ClCompile Include="json.cpp">
      <Filter>db\Source Files\e to n</Filter>
    </ClCompile>
    <ClCompile Include="key.cpp">
      <Filter>db\Source Files\e to n</Filter>
    </ClCompile>
    <ClCompile Include="lasterror.cpp">
      <Filter>db\Source Files\e to n</Filter>
    </ClCompile>
    <ClCompile Include="matcher.cpp">
      <Filter>db\Source Files\e to n</Filter>
    </ClCompile>
    <ClCompile Include="matcher_covered.cpp">
      <Filter>db\Source Files\e to n</Filter>
    </ClCompile>
    <ClCompile Include="memconcept.cpp">
      <Filter>db\Source Files\e to n</Filter>
    </ClCompile>
    <ClCompile Include="module.cpp">
      <Filter>db\Source Files\e to n</Filter>
    </ClCompile>
    <ClCompile Include="mongommf.cpp">
      <Filter>db\Source Files\e to n</Filter>
    </ClCompile>
    <ClCompile Include="namespace.cpp">
      <Filter>db\Source Files\e to n</Filter>
    </ClCompile>
    <ClCompile Include="namespace_details.cpp">
      <Filter>db\Source Files\e to n</Filter>
    </ClCompile>
    <ClCompile Include="oplog.cpp">
      <Filter>db\Source Files\o to z</Filter>
    </ClCompile>
    <ClCompile Include="tests.cpp">
      <Filter>db\Source Files\o to z</Filter>
    </ClCompile>
    <ClCompile Include="pagefault.cpp">
      <Filter>db\Source Files\o to z</Filter>
    </ClCompile>
    <ClCompile Include="pdfile.cpp">
      <Filter>db\Source Files\o to z</Filter>
    </ClCompile>
    <ClCompile Include="projection.cpp">
      <Filter>db\Source Files\o to z</Filter>
    </ClCompile>
    <ClCompile Include="queryoptimizer.cpp">
      <Filter>db\Source Files\o to z</Filter>
    </ClCompile>
    <ClCompile Include="queryoptimizercursorimpl.cpp">
      <Filter>db\Source Files\o to z</Filter>
    </ClCompile>
    <ClCompile Include="querypattern.cpp">
      <Filter>db\Source Files\o to z</Filter>
    </ClCompile>
    <ClCompile Include="queryutil.cpp">
      <Filter>db\Source Files\o to z</Filter>
    </ClCompile>
    <ClCompile Include="record.cpp">
      <Filter>db\Source Files\o to z</Filter>
    </ClCompile>
    <ClCompile Include="repl.cpp">
      <Filter>db\Source Files\o to z</Filter>
    </ClCompile>
    <ClCompile Include="repl_block.cpp">
      <Filter>db\Source Files\o to z</Filter>
    </ClCompile>
    <ClCompile Include="restapi.cpp">
      <Filter>db\Source Files\o to z</Filter>
    </ClCompile>
    <ClCompile Include="scanandorder.cpp">
      <Filter>db\Source Files\o to z</Filter>
    </ClCompile>
    <ClCompile Include="security.cpp">
      <Filter>db\Source Files\o to z</Filter>
    </ClCompile>
    <ClCompile Include="security_commands.cpp">
      <Filter>db\Source Files\o to z</Filter>
    </ClCompile>
    <ClCompile Include="security_common.cpp">
      <Filter>db\Source Files\o to z</Filter>
    </ClCompile>
    <ClCompile Include="..\..\third_party\js-1.7\jsapi.c">
      <Filter>third_party\SpiderMonkey\Source Files</Filter>
    </ClCompile>
    <ClCompile Include="..\..\third_party\js-1.7\jsarena.c">
      <Filter>third_party\SpiderMonkey\Source Files</Filter>
    </ClCompile>
    <ClCompile Include="..\..\third_party\js-1.7\jsarray.c">
      <Filter>third_party\SpiderMonkey\Source Files</Filter>
    </ClCompile>
    <ClCompile Include="..\..\third_party\js-1.7\jsatom.c">
      <Filter>third_party\SpiderMonkey\Source Files</Filter>
    </ClCompile>
    <ClCompile Include="..\..\third_party\js-1.7\jsbool.c">
      <Filter>third_party\SpiderMonkey\Source Files</Filter>
    </ClCompile>
    <ClCompile Include="..\..\third_party\js-1.7\jscntxt.c">
      <Filter>third_party\SpiderMonkey\Source Files</Filter>
    </ClCompile>
    <ClCompile Include="..\..\third_party\js-1.7\jsdate.c">
      <Filter>third_party\SpiderMonkey\Source Files</Filter>
    </ClCompile>
    <ClCompile Include="..\..\third_party\js-1.7\jsdbgapi.c">
      <Filter>third_party\SpiderMonkey\Source Files</Filter>
    </ClCompile>
    <ClCompile Include="..\..\third_party\js-1.7\jsdhash.c">
      <Filter>third_party\SpiderMonkey\Source Files</Filter>
    </ClCompile>
    <ClCompile Include="..\..\third_party\js-1.7\jsdtoa.c">
      <Filter>third_party\SpiderMonkey\Source Files</Filter>
    </ClCompile>
    <ClCompile Include="..\..\third_party\js-1.7\jsemit.c">
      <Filter>third_party\SpiderMonkey\Source Files</Filter>
    </ClCompile>
    <ClCompile Include="..\..\third_party\js-1.7\jsexn.c">
      <Filter>third_party\SpiderMonkey\Source Files</Filter>
    </ClCompile>
    <ClCompile Include="..\..\third_party\js-1.7\jsfun.c">
      <Filter>third_party\SpiderMonkey\Source Files</Filter>
    </ClCompile>
    <ClCompile Include="..\..\third_party\js-1.7\jsgc.c">
      <Filter>third_party\SpiderMonkey\Source Files</Filter>
    </ClCompile>
    <ClCompile Include="..\..\third_party\js-1.7\jshash.c">
      <Filter>third_party\SpiderMonkey\Source Files</Filter>
    </ClCompile>
    <ClCompile Include="..\..\third_party\js-1.7\jsinterp.c">
      <Filter>third_party\SpiderMonkey\Source Files</Filter>
    </ClCompile>
    <ClCompile Include="..\..\third_party\js-1.7\jsiter.c">
      <Filter>third_party\SpiderMonkey\Source Files</Filter>
    </ClCompile>
    <ClCompile Include="..\..\third_party\js-1.7\jslock.c">
      <Filter>third_party\SpiderMonkey\Source Files</Filter>
    </ClCompile>
    <ClCompile Include="..\..\third_party\js-1.7\jslog2.c">
      <Filter>third_party\SpiderMonkey\Source Files</Filter>
    </ClCompile>
    <ClCompile Include="..\..\third_party\js-1.7\jslong.c">
      <Filter>third_party\SpiderMonkey\Source Files</Filter>
    </ClCompile>
    <ClCompile Include="..\..\third_party\js-1.7\jsmath.c">
      <Filter>third_party\SpiderMonkey\Source Files</Filter>
    </ClCompile>
    <ClCompile Include="..\..\third_party\js-1.7\jsnum.c">
      <Filter>third_party\SpiderMonkey\Source Files</Filter>
    </ClCompile>
    <ClCompile Include="..\..\third_party\js-1.7\jsobj.c">
      <Filter>third_party\SpiderMonkey\Source Files</Filter>
    </ClCompile>
    <ClCompile Include="..\..\third_party\js-1.7\jsopcode.c">
      <Filter>third_party\SpiderMonkey\Source Files</Filter>
    </ClCompile>
    <ClCompile Include="..\..\third_party\js-1.7\jsparse.c">
      <Filter>third_party\SpiderMonkey\Source Files</Filter>
    </ClCompile>
    <ClCompile Include="..\..\third_party\js-1.7\jsprf.c">
      <Filter>third_party\SpiderMonkey\Source Files</Filter>
    </ClCompile>
    <ClCompile Include="..\..\third_party\js-1.7\jsregexp.c">
      <Filter>third_party\SpiderMonkey\Source Files</Filter>
    </ClCompile>
    <ClCompile Include="..\..\third_party\js-1.7\jsscan.c">
      <Filter>third_party\SpiderMonkey\Source Files</Filter>
    </ClCompile>
    <ClCompile Include="..\..\third_party\js-1.7\jsscope.c">
      <Filter>third_party\SpiderMonkey\Source Files</Filter>
    </ClCompile>
    <ClCompile Include="..\..\third_party\js-1.7\jsscript.c">
      <Filter>third_party\SpiderMonkey\Source Files</Filter>
    </ClCompile>
    <ClCompile Include="..\..\third_party\js-1.7\jsstr.c">
      <Filter>third_party\SpiderMonkey\Source Files</Filter>
    </ClCompile>
    <ClCompile Include="..\..\third_party\js-1.7\jsutil.c">
      <Filter>third_party\SpiderMonkey\Source Files</Filter>
    </ClCompile>
    <ClCompile Include="..\..\third_party\js-1.7\jsxdrapi.c">
      <Filter>third_party\SpiderMonkey\Source Files</Filter>
    </ClCompile>
    <ClCompile Include="..\..\third_party\js-1.7\jsxml.c">
      <Filter>third_party\SpiderMonkey\Source Files</Filter>
    </ClCompile>
    <ClCompile Include="..\..\third_party\js-1.7\prmjtime.c">
      <Filter>third_party\SpiderMonkey\Source Files</Filter>
    </ClCompile>
    <ClCompile Include="btreebuilder.cpp">
      <Filter>db\Source Files\a to d</Filter>
    </ClCompile>
    <ClCompile Include="..\util\signal_handlers.cpp">
      <Filter>util\Source Files</Filter>
    </ClCompile>
    <ClCompile Include="..\client\distlock_test.cpp">
      <Filter>client\Source Files</Filter>
    </ClCompile>
    <ClCompile Include="driverHelpers.cpp">
      <Filter>db\Source Files\a to d</Filter>
    </ClCompile>
    <ClCompile Include="..\util\histogram.cpp">
      <Filter>util\Source Files</Filter>
    </ClCompile>
    <ClCompile Include="stats\service_stats.cpp">
      <Filter>db\stats</Filter>
    </ClCompile>
    <ClCompile Include="lockstat.cpp">
      <Filter>db\Source Files\e to n</Filter>
    </ClCompile>
    <ClCompile Include="lockstate.cpp">
      <Filter>db\Source Files\e to n</Filter>
    </ClCompile>
    <ClCompile Include="..\util\time_support.cpp">
<<<<<<< HEAD
      <Filter>util</Filter>
=======
      <Filter>util\Source Files</Filter>
    </ClCompile>
    <ClCompile Include="ttl.cpp">
      <Filter>db\Source Files\o to z</Filter>
>>>>>>> 2f3f627f
    </ClCompile>
  </ItemGroup>
  <ItemGroup>
    <ClInclude Include="..\targetver.h" />
    <ClInclude Include="..\..\third_party\snappy\config.h">
      <Filter>third_party\snappy</Filter>
    </ClInclude>
    <ClInclude Include="..\..\third_party\snappy\snappy.h">
      <Filter>third_party\snappy</Filter>
    </ClInclude>
    <ClInclude Include="..\..\third_party\pcre-8.30\pcre.h">
      <Filter>third_party\pcre</Filter>
    </ClInclude>
    <ClInclude Include="..\..\third_party\pcre-8.30\config.h">
      <Filter>third_party\pcre</Filter>
    </ClInclude>
    <ClInclude Include="pipeline\accumulator.h">
      <Filter>db\pipeline\Header Files</Filter>
    </ClInclude>
    <ClInclude Include="pipeline\dependency_tracker.h">
      <Filter>db\pipeline\Header Files</Filter>
    </ClInclude>
    <ClInclude Include="pipeline\doc_mem_monitor.h">
      <Filter>db\pipeline\Header Files</Filter>
    </ClInclude>
    <ClInclude Include="pipeline\document.h">
      <Filter>db\pipeline\Header Files</Filter>
    </ClInclude>
    <ClInclude Include="pipeline\document_source.h">
      <Filter>db\pipeline\Header Files</Filter>
    </ClInclude>
    <ClInclude Include="..\util\alignedbuilder.h">
      <Filter>util\Header Files</Filter>
    </ClInclude>
    <ClInclude Include="..\util\allocator.h">
      <Filter>util\Header Files</Filter>
    </ClInclude>
    <ClInclude Include="..\util\array.h">
      <Filter>util\Header Files</Filter>
    </ClInclude>
    <ClInclude Include="..\util\assert_util.h">
      <Filter>util\Header Files</Filter>
    </ClInclude>
    <ClInclude Include="..\bson\util\atomic_int.h">
      <Filter>bson\util</Filter>
    </ClInclude>
    <ClInclude Include="..\util\background.h">
      <Filter>util\Header Files</Filter>
    </ClInclude>
    <ClInclude Include="..\util\base64.h">
      <Filter>util\Header Files</Filter>
    </ClInclude>
    <ClInclude Include="..\bson\bson-inl.h">
      <Filter>bson</Filter>
    </ClInclude>
    <ClInclude Include="..\bson\bson.h">
      <Filter>bson</Filter>
    </ClInclude>
    <ClInclude Include="..\bson\bson_db.h">
      <Filter>bson</Filter>
    </ClInclude>
    <ClInclude Include="..\bson\bsontypes.h">
      <Filter>bson</Filter>
    </ClInclude>
    <ClInclude Include="..\bson\bsonelement.h">
      <Filter>bson</Filter>
    </ClInclude>
    <ClInclude Include="..\bson\bsoninlines.h">
      <Filter>bson</Filter>
    </ClInclude>
    <ClInclude Include="..\bson\bsonmisc.h">
      <Filter>bson</Filter>
    </ClInclude>
    <ClInclude Include="..\bson\bsonobj.h">
      <Filter>bson</Filter>
    </ClInclude>
    <ClInclude Include="..\bson\bsonobjbuilder.h">
      <Filter>bson</Filter>
    </ClInclude>
    <ClInclude Include="..\bson\bsonobjiterator.h">
      <Filter>bson</Filter>
    </ClInclude>
    <ClInclude Include="..\bson\util\builder.h">
      <Filter>bson\util</Filter>
    </ClInclude>
    <ClInclude Include="..\util\mongoutils\checksum.h">
      <Filter>util\mongoutils</Filter>
    </ClInclude>
    <ClInclude Include="..\util\builder.h">
      <Filter>util\Header Files</Filter>
    </ClInclude>
    <ClInclude Include="repl\connections.h">
      <Filter>db\repl</Filter>
    </ClInclude>
    <ClInclude Include="geo\core.h">
      <Filter>db\geo</Filter>
    </ClInclude>
    <ClInclude Include="ops\count.h">
      <Filter>db\ops</Filter>
    </ClInclude>
    <ClInclude Include="stats\counters.h">
      <Filter>db\stats</Filter>
    </ClInclude>
    <ClInclude Include="..\s\d_logic.h">
      <Filter>s</Filter>
    </ClInclude>
    <ClInclude Include="pipeline\builder.h">
      <Filter>db\pipeline\Header Files</Filter>
    </ClInclude>
    <ClInclude Include="helpers\dblogger.h">
      <Filter>db\helpers</Filter>
    </ClInclude>
    <ClInclude Include="..\util\debug_util.h">
      <Filter>util\Header Files</Filter>
    </ClInclude>
    <ClInclude Include="ops\delete.h">
      <Filter>db\ops</Filter>
    </ClInclude>
    <ClInclude Include="..\scripting\engine.h">
      <Filter>scripting</Filter>
    </ClInclude>
    <ClInclude Include="..\scripting\engine_v8.h">
      <Filter>scripting</Filter>
    </ClInclude>
    <ClInclude Include="..\scripting\engine_spidermonkey.h">
      <Filter>scripting</Filter>
    </ClInclude>
    <ClInclude Include="..\util\embedded_builder.h">
      <Filter>util\Header Files</Filter>
    </ClInclude>
    <ClInclude Include="..\util\file.h">
      <Filter>util\Header Files</Filter>
    </ClInclude>
    <ClInclude Include="..\util\file_allocator.h">
      <Filter>util\Header Files</Filter>
    </ClInclude>
    <ClInclude Include="pipeline\expression.h">
      <Filter>db\pipeline\Header Files</Filter>
    </ClInclude>
    <ClInclude Include="pipeline\expression_context.h">
      <Filter>db\pipeline\Header Files</Filter>
    </ClInclude>
    <ClInclude Include="pipeline\field_path.h">
      <Filter>db\pipeline\Header Files</Filter>
    </ClInclude>
    <ClInclude Include="..\util\hashtab.h">
      <Filter>util\Header Files</Filter>
    </ClInclude>
    <ClInclude Include="..\util\goodies.h">
      <Filter>util\Header Files</Filter>
    </ClInclude>
    <ClInclude Include="repl\health.h">
      <Filter>db\repl</Filter>
    </ClInclude>
    <ClInclude Include="..\util\net\hostandport.h">
      <Filter>util\net</Filter>
    </ClInclude>
    <ClInclude Include="..\util\web\html.h">
      <Filter>util\web</Filter>
    </ClInclude>
    <ClInclude Include="..\util\mongoutils\html.h">
      <Filter>util\mongoutils</Filter>
    </ClInclude>
    <ClInclude Include="..\util\net\httpclient.h">
      <Filter>util\net</Filter>
    </ClInclude>
    <ClInclude Include="..\bson\inline_decls.h">
      <Filter>bson</Filter>
    </ClInclude>
    <ClInclude Include="..\util\intrusive_counter.h">
      <Filter>util\Header Files</Filter>
    </ClInclude>
    <ClInclude Include="..\util\hex.h">
      <Filter>util\Header Files</Filter>
    </ClInclude>
    <ClInclude Include="..\util\concurrency\list.h">
      <Filter>util\concurrency</Filter>
    </ClInclude>
    <ClInclude Include="..\util\net\listen.h">
      <Filter>util\net</Filter>
    </ClInclude>
    <ClInclude Include="..\util\concurrency\mapsf.h">
      <Filter>util\concurrency</Filter>
    </ClInclude>
    <ClInclude Include="..\util\lruishmap.h">
      <Filter>util\Header Files</Filter>
    </ClInclude>
    <ClInclude Include="..\util\logfile.h">
      <Filter>util\Header Files</Filter>
    </ClInclude>
    <ClInclude Include="..\util\log.h">
      <Filter>util\Header Files</Filter>
    </ClInclude>
    <ClInclude Include="..\util\net\message.h">
      <Filter>util\net</Filter>
    </ClInclude>
    <ClInclude Include="..\util\net\miniwebserver.h">
      <Filter>util\net</Filter>
    </ClInclude>
    <ClInclude Include="..\util\net\message_port.h">
      <Filter>util\net</Filter>
    </ClInclude>
    <ClInclude Include="..\util\net\message_server.h">
      <Filter>util\net</Filter>
    </ClInclude>
    <ClInclude Include="..\util\md5.h">
      <Filter>util\Header Files</Filter>
    </ClInclude>
    <ClInclude Include="..\util\md5.hpp">
      <Filter>util\Header Files</Filter>
    </ClInclude>
    <ClInclude Include="..\bson\util\misc.h">
      <Filter>bson\util</Filter>
    </ClInclude>
    <ClInclude Include="..\util\mmap.h">
      <Filter>util\Header Files</Filter>
    </ClInclude>
    <ClInclude Include="..\util\concurrency\msg.h">
      <Filter>util\concurrency</Filter>
    </ClInclude>
    <ClInclude Include="repl\multicmd.h">
      <Filter>db\repl</Filter>
    </ClInclude>
    <ClInclude Include="..\util\concurrency\mvar.h">
      <Filter>util\concurrency</Filter>
    </ClInclude>
    <ClInclude Include="..\util\concurrency\mutex.h">
      <Filter>util\concurrency</Filter>
    </ClInclude>
    <ClInclude Include="..\bson\oid.h">
      <Filter>bson</Filter>
    </ClInclude>
    <ClInclude Include="..\util\ntservice.h">
      <Filter>util\Header Files</Filter>
    </ClInclude>
    <ClInclude Include="..\bson\ordering.h">
      <Filter>bson</Filter>
    </ClInclude>
    <ClInclude Include="..\pch.h" />
    <ClInclude Include="..\util\paths.h">
      <Filter>util\Header Files</Filter>
    </ClInclude>
    <ClInclude Include="..\util\optime.h">
      <Filter>util\Header Files</Filter>
    </ClInclude>
    <ClInclude Include="commands\pipeline.h">
      <Filter>db\commands</Filter>
    </ClInclude>
    <ClInclude Include="commands\pipeline_d.h">
      <Filter>db\commands</Filter>
    </ClInclude>
    <ClInclude Include="..\util\processinfo.h">
      <Filter>util\Header Files</Filter>
    </ClInclude>
    <ClInclude Include="..\util\progress_meter.h">
      <Filter>util\Header Files</Filter>
    </ClInclude>
    <ClInclude Include="..\util\concurrency\qlock.h">
      <Filter>util\concurrency</Filter>
    </ClInclude>
    <ClInclude Include="..\util\concurrency\race.h">
      <Filter>util\concurrency</Filter>
    </ClInclude>
    <ClInclude Include="..\util\ramlog.h">
      <Filter>util\Header Files</Filter>
    </ClInclude>
    <ClInclude Include="..\util\queue.h">
      <Filter>util\Header Files</Filter>
    </ClInclude>
    <ClInclude Include="..\util\concurrency\remap_lock.h">
      <Filter>util\concurrency</Filter>
    </ClInclude>
    <ClInclude Include="..\client\connpool.h">
      <Filter>client\Header Files</Filter>
    </ClInclude>
    <ClInclude Include="..\client\dbclient.h">
      <Filter>client\Header Files</Filter>
    </ClInclude>
    <ClInclude Include="..\client\dbclientcursor.h">
      <Filter>client\Header Files</Filter>
    </ClInclude>
    <ClInclude Include="..\client\distlock.h">
      <Filter>client\Header Files</Filter>
    </ClInclude>
    <ClInclude Include="..\client\gridfs.h">
      <Filter>client\Header Files</Filter>
    </ClInclude>
    <ClInclude Include="..\client\model.h">
      <Filter>client\Header Files</Filter>
    </ClInclude>
    <ClInclude Include="..\client\parallel.h">
      <Filter>client\Header Files</Filter>
    </ClInclude>
    <ClInclude Include="..\client\redef_macros.h">
      <Filter>client\Header Files</Filter>
    </ClInclude>
    <ClInclude Include="repl\rsmember.h">
      <Filter>db\repl</Filter>
    </ClInclude>
    <ClInclude Include="repl\rs.h">
      <Filter>db\repl</Filter>
    </ClInclude>
    <ClInclude Include="repl\rs_config.h">
      <Filter>db\repl</Filter>
    </ClInclude>
    <ClInclude Include="repl\rs_optime.h">
      <Filter>db\repl</Filter>
    </ClInclude>
    <ClInclude Include="..\util\concurrency\rwlock.h">
      <Filter>util\concurrency</Filter>
    </ClInclude>
    <ClInclude Include="..\util\concurrency\rwlockimpl.h">
      <Filter>util\concurrency</Filter>
    </ClInclude>
    <ClInclude Include="stats\snapshots.h">
      <Filter>db\stats</Filter>
    </ClInclude>
    <ClInclude Include="..\util\net\sock.h">
      <Filter>util\net</Filter>
    </ClInclude>
    <ClInclude Include="..\util\mongoutils\str.h">
      <Filter>util\mongoutils</Filter>
    </ClInclude>
    <ClInclude Include="..\bson\stringdata.h">
      <Filter>bson</Filter>
    </ClInclude>
    <ClInclude Include="..\util\stacktrace.h">
      <Filter>util\Header Files</Filter>
    </ClInclude>
    <ClInclude Include="..\util\concurrency\task.h">
      <Filter>util\concurrency</Filter>
    </ClInclude>
    <ClInclude Include="..\util\systeminfo.h">
      <Filter>util\Header Files</Filter>
    </ClInclude>
    <ClInclude Include="..\client\syncclusterconnection.h">
      <Filter>client\Header Files</Filter>
    </ClInclude>
    <ClInclude Include="..\util\concurrency\thread_pool.h">
      <Filter>util\concurrency</Filter>
    </ClInclude>
    <ClInclude Include="..\util\text.h">
      <Filter>util\Header Files</Filter>
    </ClInclude>
    <ClInclude Include="stats\top.h">
      <Filter>db\stats</Filter>
    </ClInclude>
    <ClInclude Include="..\util\time_support.h">
      <Filter>util\Header Files</Filter>
    </ClInclude>
    <ClInclude Include="..\util\timer-win32-inl.h">
      <Filter>util\Header Files</Filter>
    </ClInclude>
    <ClInclude Include="..\util\timer.h">
      <Filter>util\Header Files</Filter>
    </ClInclude>
    <ClInclude Include="..\util\trace.h">
      <Filter>util\Header Files</Filter>
    </ClInclude>
    <ClInclude Include="..\util\unittest.h">
      <Filter>util\Header Files</Filter>
    </ClInclude>
    <ClInclude Include="ops\update.h">
      <Filter>db\ops</Filter>
    </ClInclude>
    <ClInclude Include="..\scripting\v8_wrapper.h">
      <Filter>scripting</Filter>
    </ClInclude>
    <ClInclude Include="..\scripting\v8_db.h">
      <Filter>scripting</Filter>
    </ClInclude>
    <ClInclude Include="..\scripting\v8_utils.h">
      <Filter>scripting</Filter>
    </ClInclude>
    <ClInclude Include="..\util\concurrency\value.h">
      <Filter>util\concurrency</Filter>
    </ClInclude>
    <ClInclude Include="..\client\undef_macros.h">
      <Filter>client\Header Files</Filter>
    </ClInclude>
    <ClInclude Include="pipeline\value.h">
      <Filter>db\pipeline\Header Files</Filter>
    </ClInclude>
    <ClInclude Include="background.h">
      <Filter>db\Header Files\a to d</Filter>
    </ClInclude>
    <ClInclude Include="durop.h">
      <Filter>db\Header Files\a to d</Filter>
    </ClInclude>
    <ClInclude Include="btree.h">
      <Filter>db\Header Files\a to d</Filter>
    </ClInclude>
    <ClInclude Include="client.h">
      <Filter>db\Header Files\a to d</Filter>
    </ClInclude>
    <ClInclude Include="clientcursor.h">
      <Filter>db\Header Files\a to d</Filter>
    </ClInclude>
    <ClInclude Include="cmdline.h">
      <Filter>db\Header Files\a to d</Filter>
    </ClInclude>
    <ClInclude Include="commands.h">
      <Filter>db\Header Files\a to d</Filter>
    </ClInclude>
    <ClInclude Include="concurrency.h">
      <Filter>db\Header Files\a to d</Filter>
    </ClInclude>
    <ClInclude Include="curop.h">
      <Filter>db\Header Files\a to d</Filter>
    </ClInclude>
    <ClInclude Include="cursor.h">
      <Filter>db\Header Files\a to d</Filter>
    </ClInclude>
    <ClInclude Include="d_concurrency.h">
      <Filter>db\Header Files\a to d</Filter>
    </ClInclude>
    <ClInclude Include="d_globals.h">
      <Filter>db\Header Files\a to d</Filter>
    </ClInclude>
    <ClInclude Include="database.h">
      <Filter>db\Header Files\a to d</Filter>
    </ClInclude>
    <ClInclude Include="databaseholder.h">
      <Filter>db\Header Files\a to d</Filter>
    </ClInclude>
    <ClInclude Include="db.h">
      <Filter>db\Header Files\a to d</Filter>
    </ClInclude>
    <ClInclude Include="dbhelpers.h">
      <Filter>db\Header Files\a to d</Filter>
    </ClInclude>
    <ClInclude Include="dbinfo.h">
      <Filter>db\Header Files\a to d</Filter>
    </ClInclude>
    <ClInclude Include="dbmessage.h">
      <Filter>db\Header Files\a to d</Filter>
    </ClInclude>
    <ClInclude Include="diskloc.h">
      <Filter>db\Header Files\a to d</Filter>
    </ClInclude>
    <ClInclude Include="dur_commitjob.h">
      <Filter>db\Header Files\a to d</Filter>
    </ClInclude>
    <ClInclude Include="dur_journal.h">
      <Filter>db\Header Files\a to d</Filter>
    </ClInclude>
    <ClInclude Include="dur_journalformat.h">
      <Filter>db\Header Files\a to d</Filter>
    </ClInclude>
    <ClInclude Include="dur_journalimpl.h">
      <Filter>db\Header Files\a to d</Filter>
    </ClInclude>
    <ClInclude Include="dur_stats.h">
      <Filter>db\Header Files\a to d</Filter>
    </ClInclude>
    <ClInclude Include="explain.h">
      <Filter>db\Header Files\e to n</Filter>
    </ClInclude>
    <ClInclude Include="namespacestring.h">
      <Filter>db\Header Files\e to n</Filter>
    </ClInclude>
    <ClInclude Include="globals.h">
      <Filter>db\Header Files\e to n</Filter>
    </ClInclude>
    <ClInclude Include="index.h">
      <Filter>db\Header Files\e to n</Filter>
    </ClInclude>
    <ClInclude Include="index_insertion_continuation.h">
      <Filter>db\Header Files\e to n</Filter>
    </ClInclude>
    <ClInclude Include="indexkey.h">
      <Filter>db\Header Files\e to n</Filter>
    </ClInclude>
    <ClInclude Include="instance.h">
      <Filter>db\Header Files\e to n</Filter>
    </ClInclude>
    <ClInclude Include="interrupt_status.h">
      <Filter>db\Header Files\e to n</Filter>
    </ClInclude>
    <ClInclude Include="interrupt_status_mongod.h">
      <Filter>db\Header Files\e to n</Filter>
    </ClInclude>
    <ClInclude Include="introspect.h">
      <Filter>db\Header Files\e to n</Filter>
    </ClInclude>
    <ClInclude Include="jsobj.h">
      <Filter>db\Header Files\e to n</Filter>
    </ClInclude>
    <ClInclude Include="json.h">
      <Filter>db\Header Files\e to n</Filter>
    </ClInclude>
    <ClInclude Include="lasterror.h">
      <Filter>db\Header Files\e to n</Filter>
    </ClInclude>
    <ClInclude Include="lockstat.h">
      <Filter>db\Header Files\e to n</Filter>
    </ClInclude>
    <ClInclude Include="matcher.h">
      <Filter>db\Header Files\e to n</Filter>
    </ClInclude>
    <ClInclude Include="mongommf.h">
      <Filter>db\Header Files\e to n</Filter>
    </ClInclude>
    <ClInclude Include="mongomutex.h">
      <Filter>db\Header Files\e to n</Filter>
    </ClInclude>
    <ClInclude Include="namespace-inl.h">
      <Filter>db\Header Files\e to n</Filter>
    </ClInclude>
    <ClInclude Include="namespace.h">
      <Filter>db\Header Files\e to n</Filter>
    </ClInclude>
    <ClInclude Include="namespace_details-inl.h">
      <Filter>db\Header Files\e to n</Filter>
    </ClInclude>
    <ClInclude Include="namespace_details.h">
      <Filter>db\Header Files\e to n</Filter>
    </ClInclude>
    <ClInclude Include="oplogreader.h">
      <Filter>db\Header Files\o to z</Filter>
    </ClInclude>
    <ClInclude Include="security.h">
      <Filter>db\Header Files\o to z</Filter>
    </ClInclude>
    <ClInclude Include="pagefault.h">
      <Filter>db\Header Files\o to z</Filter>
    </ClInclude>
    <ClInclude Include="pdfile.h">
      <Filter>db\Header Files\o to z</Filter>
    </ClInclude>
    <ClInclude Include="projection.h">
      <Filter>db\Header Files\o to z</Filter>
    </ClInclude>
    <ClInclude Include="query.h">
      <Filter>db\Header Files\o to z</Filter>
    </ClInclude>
    <ClInclude Include="queryoptimizer.h">
      <Filter>db\Header Files\o to z</Filter>
    </ClInclude>
    <ClInclude Include="queryoptimizercursorimpl.h">
      <Filter>db\Header Files\o to z</Filter>
    </ClInclude>
    <ClInclude Include="queryutil.h">
      <Filter>db\Header Files\o to z</Filter>
    </ClInclude>
    <ClInclude Include="repl.h">
      <Filter>db\Header Files\o to z</Filter>
    </ClInclude>
    <ClInclude Include="replpair.h">
      <Filter>db\Header Files\o to z</Filter>
    </ClInclude>
    <ClInclude Include="resource.h">
      <Filter>db\Header Files\o to z</Filter>
    </ClInclude>
    <ClInclude Include="scanandorder.h">
      <Filter>db\Header Files\o to z</Filter>
    </ClInclude>
    <ClInclude Include="..\..\third_party\js-1.7\jsarena.h">
      <Filter>third_party\SpiderMonkey\Header Files</Filter>
    </ClInclude>
    <ClInclude Include="..\..\third_party\js-1.7\jsarray.h">
      <Filter>third_party\SpiderMonkey\Header Files</Filter>
    </ClInclude>
    <ClInclude Include="..\..\third_party\js-1.7\jsatom.h">
      <Filter>third_party\SpiderMonkey\Header Files</Filter>
    </ClInclude>
    <ClInclude Include="..\..\third_party\js-1.7\jsbit.h">
      <Filter>third_party\SpiderMonkey\Header Files</Filter>
    </ClInclude>
    <ClInclude Include="..\..\third_party\js-1.7\jsbool.h">
      <Filter>third_party\SpiderMonkey\Header Files</Filter>
    </ClInclude>
    <ClInclude Include="..\..\third_party\js-1.7\jsclist.h">
      <Filter>third_party\SpiderMonkey\Header Files</Filter>
    </ClInclude>
    <ClInclude Include="..\..\third_party\js-1.7\jscntxt.h">
      <Filter>third_party\SpiderMonkey\Header Files</Filter>
    </ClInclude>
    <ClInclude Include="..\..\third_party\js-1.7\jscompat.h">
      <Filter>third_party\SpiderMonkey\Header Files</Filter>
    </ClInclude>
    <ClInclude Include="..\..\third_party\js-1.7\jsconfig.h">
      <Filter>third_party\SpiderMonkey\Header Files</Filter>
    </ClInclude>
    <ClInclude Include="..\..\third_party\js-1.7\jscpucfg.h">
      <Filter>third_party\SpiderMonkey\Header Files</Filter>
    </ClInclude>
    <ClInclude Include="..\..\third_party\js-1.7\jsdate.h">
      <Filter>third_party\SpiderMonkey\Header Files</Filter>
    </ClInclude>
    <ClInclude Include="..\..\third_party\js-1.7\jsdbgapi.h">
      <Filter>third_party\SpiderMonkey\Header Files</Filter>
    </ClInclude>
    <ClInclude Include="..\..\third_party\js-1.7\jsdhash.h">
      <Filter>third_party\SpiderMonkey\Header Files</Filter>
    </ClInclude>
    <ClInclude Include="..\..\third_party\js-1.7\jsdtoa.h">
      <Filter>third_party\SpiderMonkey\Header Files</Filter>
    </ClInclude>
    <ClInclude Include="..\..\third_party\js-1.7\jsemit.h">
      <Filter>third_party\SpiderMonkey\Header Files</Filter>
    </ClInclude>
    <ClInclude Include="..\..\third_party\js-1.7\jsexn.h">
      <Filter>third_party\SpiderMonkey\Header Files</Filter>
    </ClInclude>
    <ClInclude Include="..\..\third_party\js-1.7\jsfile.h">
      <Filter>third_party\SpiderMonkey\Header Files</Filter>
    </ClInclude>
    <ClInclude Include="..\..\third_party\js-1.7\jsfun.h">
      <Filter>third_party\SpiderMonkey\Header Files</Filter>
    </ClInclude>
    <ClInclude Include="..\..\third_party\js-1.7\jsgc.h">
      <Filter>third_party\SpiderMonkey\Header Files</Filter>
    </ClInclude>
    <ClInclude Include="..\..\third_party\js-1.7\jshash.h">
      <Filter>third_party\SpiderMonkey\Header Files</Filter>
    </ClInclude>
    <ClInclude Include="..\..\third_party\js-1.7\jsinterp.h">
      <Filter>third_party\SpiderMonkey\Header Files</Filter>
    </ClInclude>
    <ClInclude Include="..\..\third_party\js-1.7\jsiter.h">
      <Filter>third_party\SpiderMonkey\Header Files</Filter>
    </ClInclude>
    <ClInclude Include="..\..\third_party\js-1.7\jslibmath.h">
      <Filter>third_party\SpiderMonkey\Header Files</Filter>
    </ClInclude>
    <ClInclude Include="..\..\third_party\js-1.7\jslock.h">
      <Filter>third_party\SpiderMonkey\Header Files</Filter>
    </ClInclude>
    <ClInclude Include="..\..\third_party\js-1.7\jslong.h">
      <Filter>third_party\SpiderMonkey\Header Files</Filter>
    </ClInclude>
    <ClInclude Include="..\..\third_party\js-1.7\jsmath.h">
      <Filter>third_party\SpiderMonkey\Header Files</Filter>
    </ClInclude>
    <ClInclude Include="..\..\third_party\js-1.7\jsnum.h">
      <Filter>third_party\SpiderMonkey\Header Files</Filter>
    </ClInclude>
    <ClInclude Include="..\..\third_party\js-1.7\jsobj.h">
      <Filter>third_party\SpiderMonkey\Header Files</Filter>
    </ClInclude>
    <ClInclude Include="..\..\third_party\js-1.7\jsopcode.h">
      <Filter>third_party\SpiderMonkey\Header Files</Filter>
    </ClInclude>
    <ClInclude Include="..\..\third_party\js-1.7\jsosdep.h">
      <Filter>third_party\SpiderMonkey\Header Files</Filter>
    </ClInclude>
    <ClInclude Include="..\..\third_party\js-1.7\jsotypes.h">
      <Filter>third_party\SpiderMonkey\Header Files</Filter>
    </ClInclude>
    <ClInclude Include="..\..\third_party\js-1.7\jsparse.h">
      <Filter>third_party\SpiderMonkey\Header Files</Filter>
    </ClInclude>
    <ClInclude Include="..\..\third_party\js-1.7\jsprf.h">
      <Filter>third_party\SpiderMonkey\Header Files</Filter>
    </ClInclude>
    <ClInclude Include="..\..\third_party\js-1.7\jsprvtd.h">
      <Filter>third_party\SpiderMonkey\Header Files</Filter>
    </ClInclude>
    <ClInclude Include="..\..\third_party\js-1.7\jspubtd.h">
      <Filter>third_party\SpiderMonkey\Header Files</Filter>
    </ClInclude>
    <ClInclude Include="..\..\third_party\js-1.7\jsregexp.h">
      <Filter>third_party\SpiderMonkey\Header Files</Filter>
    </ClInclude>
    <ClInclude Include="..\..\third_party\js-1.7\jsscan.h">
      <Filter>third_party\SpiderMonkey\Header Files</Filter>
    </ClInclude>
    <ClInclude Include="..\..\third_party\js-1.7\jsscope.h">
      <Filter>third_party\SpiderMonkey\Header Files</Filter>
    </ClInclude>
    <ClInclude Include="..\..\third_party\js-1.7\jsscript.h">
      <Filter>third_party\SpiderMonkey\Header Files</Filter>
    </ClInclude>
    <ClInclude Include="..\..\third_party\js-1.7\jsstddef.h">
      <Filter>third_party\SpiderMonkey\Header Files</Filter>
    </ClInclude>
    <ClInclude Include="..\..\third_party\js-1.7\jsstr.h">
      <Filter>third_party\SpiderMonkey\Header Files</Filter>
    </ClInclude>
    <ClInclude Include="..\..\third_party\js-1.7\jstypes.h">
      <Filter>third_party\SpiderMonkey\Header Files</Filter>
    </ClInclude>
    <ClInclude Include="..\..\third_party\js-1.7\jsutil.h">
      <Filter>third_party\SpiderMonkey\Header Files</Filter>
    </ClInclude>
    <ClInclude Include="..\..\third_party\js-1.7\jsxdrapi.h">
      <Filter>third_party\SpiderMonkey\Header Files</Filter>
    </ClInclude>
    <ClInclude Include="..\..\third_party\js-1.7\jsxml.h">
      <Filter>third_party\SpiderMonkey\Header Files</Filter>
    </ClInclude>
    <ClInclude Include="..\..\third_party\js-1.7\prmjtime.h">
      <Filter>third_party\SpiderMonkey\Header Files</Filter>
    </ClInclude>
    <ClInclude Include="..\..\third_party\js-1.7\resource.h">
      <Filter>third_party\SpiderMonkey\Header Files</Filter>
    </ClInclude>
    <ClInclude Include="..\util\signal_handlers.h">
      <Filter>util\Header Files</Filter>
    </ClInclude>
    <ClInclude Include="..\util\histogram.h">
      <Filter>util\Header Files</Filter>
    </ClInclude>
    <ClInclude Include="stats\service_stats.h">
      <Filter>db\stats</Filter>
    </ClInclude>
    <ClInclude Include="lockstate.h">
      <Filter>db\Header Files\e to n</Filter>
    </ClInclude>
    <ClInclude Include="ttl.h">
      <Filter>db\Header Files\o to z</Filter>
    </ClInclude>
  </ItemGroup>
  <ItemGroup>
    <None Include="mongo.ico">
      <Filter>db\Resource Files</Filter>
    </None>
    <None Include="..\util\mongoutils\README">
      <Filter>util\mongoutils</Filter>
    </None>
    <None Include="..\..\third_party\js-1.7\jskeyword.tbl">
      <Filter>third_party\SpiderMonkey\Header Files</Filter>
    </None>
    <None Include="..\..\third_party\js-1.7\jsopcode.tbl">
      <Filter>third_party\SpiderMonkey\Header Files</Filter>
    </None>
  </ItemGroup>
  <ItemGroup>
    <Filter Include="db">
      <UniqueIdentifier>{c666c392-87aa-4438-8e2a-e3b31442889f}</UniqueIdentifier>
    </Filter>
    <Filter Include="db\commands">
      <UniqueIdentifier>{ecca6cd2-cb88-4e36-9bf4-21ca22bbc3e6}</UniqueIdentifier>
    </Filter>
    <Filter Include="db\Header Files">
      <UniqueIdentifier>{3358f459-c103-4796-8950-e786af3dd61f}</UniqueIdentifier>
    </Filter>
    <Filter Include="db\Source Files">
      <UniqueIdentifier>{00003152-6207-482e-90ed-5db13bd67552}</UniqueIdentifier>
    </Filter>
    <Filter Include="third_party">
      <UniqueIdentifier>{1f6de053-9963-48b3-9ae5-c6c3cfd42b6e}</UniqueIdentifier>
    </Filter>
    <Filter Include="third_party\pcre">
      <UniqueIdentifier>{108f083d-3e32-4e36-9780-36b1ee587860}</UniqueIdentifier>
    </Filter>
    <Filter Include="third_party\snappy">
      <UniqueIdentifier>{bb99c086-7926-4f50-838d-f5f0c18397c0}</UniqueIdentifier>
    </Filter>
    <Filter Include="util">
      <UniqueIdentifier>{95efa43e-738b-4f26-9022-e26bda6cc39d}</UniqueIdentifier>
    </Filter>
    <Filter Include="util\Header Files">
      <UniqueIdentifier>{62421f8a-fd9e-4367-bce5-21ed840098d6}</UniqueIdentifier>
    </Filter>
    <Filter Include="util\Source Files">
      <UniqueIdentifier>{a54110ab-ac5b-4254-8354-a422876822f1}</UniqueIdentifier>
    </Filter>
    <Filter Include="db\pipeline">
      <UniqueIdentifier>{0bd38ec7-9c71-4c7e-b6a5-d40f393edc32}</UniqueIdentifier>
    </Filter>
    <Filter Include="client">
      <UniqueIdentifier>{9d88cce6-3e5a-4c09-b946-2d1cb7718457}</UniqueIdentifier>
    </Filter>
    <Filter Include="db\geo">
      <UniqueIdentifier>{084cc105-eb1d-4434-9007-34aa13380e51}</UniqueIdentifier>
    </Filter>
    <Filter Include="db\pipeline\Header Files">
      <UniqueIdentifier>{2f8edb1a-8b8d-49a2-ad2b-54728ded90fd}</UniqueIdentifier>
    </Filter>
    <Filter Include="db\pipeline\Source Files">
      <UniqueIdentifier>{01ea671b-3105-4231-ab31-c7a7ece3e894}</UniqueIdentifier>
    </Filter>
    <Filter Include="bson">
      <UniqueIdentifier>{871be4c3-6d49-41de-8fab-8859419afb04}</UniqueIdentifier>
    </Filter>
    <Filter Include="bson\util">
      <UniqueIdentifier>{d61e8b6c-a9dc-428e-89dc-3de4f8135b2a}</UniqueIdentifier>
    </Filter>
    <Filter Include="scripting">
      <UniqueIdentifier>{32666365-62a8-428a-98ca-bffed31913b4}</UniqueIdentifier>
    </Filter>
    <Filter Include="util\mongoutils">
      <UniqueIdentifier>{d5f10c04-aa00-4646-8163-b7244fc0f4e3}</UniqueIdentifier>
    </Filter>
    <Filter Include="s">
      <UniqueIdentifier>{e5097a87-cb9a-4b3a-b109-7584110729a4}</UniqueIdentifier>
    </Filter>
    <Filter Include="db\repl">
      <UniqueIdentifier>{7717e6b1-8b8f-4551-a1b2-6f73266b37b9}</UniqueIdentifier>
    </Filter>
    <Filter Include="db\ops">
      <UniqueIdentifier>{56d52247-c819-4e2b-a12f-c7da24879860}</UniqueIdentifier>
    </Filter>
    <Filter Include="db\stats">
      <UniqueIdentifier>{da58c1f7-ec48-4d5a-a63e-822a1f6f3900}</UniqueIdentifier>
    </Filter>
    <Filter Include="db\helpers">
      <UniqueIdentifier>{38d78620-c5c4-498c-a44c-46e263e563df}</UniqueIdentifier>
    </Filter>
    <Filter Include="db\Resource Files">
      <UniqueIdentifier>{d3338818-34d0-4575-96a7-917f44ba2f91}</UniqueIdentifier>
    </Filter>
    <Filter Include="Generated from JavaScript source">
      <UniqueIdentifier>{8ebae71f-a9ac-40e9-bd91-49b05795f805}</UniqueIdentifier>
    </Filter>
    <Filter Include="util\net">
      <UniqueIdentifier>{74bf499c-8890-436e-a1f9-8bbaf9d5799a}</UniqueIdentifier>
    </Filter>
    <Filter Include="util\web">
      <UniqueIdentifier>{632cc03d-e07c-4c1c-9e01-455bd1b8d2f1}</UniqueIdentifier>
    </Filter>
    <Filter Include="util\concurrency">
      <UniqueIdentifier>{97d24b2e-60a3-41d4-a9d5-97c05002e0a5}</UniqueIdentifier>
    </Filter>
    <Filter Include="db\modules">
      <UniqueIdentifier>{787b60d2-85bd-44dd-9e9a-8d225053043d}</UniqueIdentifier>
    </Filter>
    <Filter Include="third_party\SpiderMonkey">
      <UniqueIdentifier>{95737c65-b228-499d-b975-f4113dae1d0d}</UniqueIdentifier>
    </Filter>
    <Filter Include="third_party\SpiderMonkey\Header Files">
      <UniqueIdentifier>{df1e6bfc-df51-47f2-ba76-a0d29ce7868e}</UniqueIdentifier>
    </Filter>
    <Filter Include="third_party\SpiderMonkey\Source Files">
      <UniqueIdentifier>{c9802e7a-e40a-40cf-8a1d-6a2b946adc1a}</UniqueIdentifier>
    </Filter>
    <Filter Include="client\Header Files">
      <UniqueIdentifier>{399d9b2d-32aa-4e16-b475-2e95c42c00ea}</UniqueIdentifier>
    </Filter>
    <Filter Include="client\Source Files">
      <UniqueIdentifier>{83ca51e9-49da-4cb7-adcd-76fb8c14b314}</UniqueIdentifier>
    </Filter>
    <Filter Include="db\Header Files\a to d">
      <UniqueIdentifier>{1b44ff17-fd93-40b9-aad2-c98f75486000}</UniqueIdentifier>
    </Filter>
    <Filter Include="db\Source Files\a to d">
      <UniqueIdentifier>{d98fd563-5b9d-40a4-a45c-ef256f6abc5f}</UniqueIdentifier>
    </Filter>
    <Filter Include="db\Header Files\e to n">
      <UniqueIdentifier>{ae462979-1397-4617-acd3-e25345d23225}</UniqueIdentifier>
    </Filter>
    <Filter Include="db\Source Files\e to n">
      <UniqueIdentifier>{840d7ff5-8b79-4564-941e-867a2d69bbae}</UniqueIdentifier>
    </Filter>
    <Filter Include="db\Header Files\o to z">
      <UniqueIdentifier>{7ba395b0-8909-45a0-b3eb-27be826cc3d6}</UniqueIdentifier>
    </Filter>
    <Filter Include="db\Source Files\o to z">
      <UniqueIdentifier>{7fe0aa15-cf1b-47e0-9043-9fdcbe59d253}</UniqueIdentifier>
    </Filter>
  </ItemGroup>
  <ItemGroup>
    <Filter Include="Boost">
      <UniqueIdentifier>{bdc5ddb3-807b-4ded-962d-45b196271d00}</UniqueIdentifier>
    </Filter>
  </ItemGroup>
  <ItemGroup>
    <ResourceCompile Include="db.rc">
      <Filter>db\Resource Files</Filter>
    </ResourceCompile>
  </ItemGroup>
</Project><|MERGE_RESOLUTION|>--- conflicted
+++ resolved
@@ -1,1750 +1,1745 @@
-﻿<?xml version="1.0" encoding="utf-8"?>
-<Project ToolsVersion="4.0" xmlns="http://schemas.microsoft.com/developer/msbuild/2003">
-  <ItemGroup>
-    <ClCompile Include="..\util\compress.cpp">
-      <Filter>third_party\snappy</Filter>
-    </ClCompile>
-    <ClCompile Include="..\..\third_party\snappy\snappy-sinksource.cc">
-      <Filter>third_party\snappy</Filter>
-    </ClCompile>
-    <ClCompile Include="..\..\third_party\snappy\snappy.cc">
-      <Filter>third_party\snappy</Filter>
-    </ClCompile>
-    <ClCompile Include="..\..\third_party\pcre-8.30\pcreposix.c">
-      <Filter>third_party\pcre</Filter>
-    </ClCompile>
-    <ClCompile Include="..\..\third_party\pcre-8.30\pcre_chartables.c">
-      <Filter>third_party\pcre</Filter>
-    </ClCompile>
-    <ClCompile Include="..\..\third_party\pcre-8.30\pcre_compile.c">
-      <Filter>third_party\pcre</Filter>
-    </ClCompile>
-    <ClCompile Include="..\..\third_party\pcre-8.30\pcre_config.c">
-      <Filter>third_party\pcre</Filter>
-    </ClCompile>
-    <ClCompile Include="..\..\third_party\pcre-8.30\pcre_dfa_exec.c">
-      <Filter>third_party\pcre</Filter>
-    </ClCompile>
-    <ClCompile Include="..\..\third_party\pcre-8.30\pcre_exec.c">
-      <Filter>third_party\pcre</Filter>
-    </ClCompile>
-    <ClCompile Include="..\..\third_party\pcre-8.30\pcre_fullinfo.c">
-      <Filter>third_party\pcre</Filter>
-    </ClCompile>
-    <ClCompile Include="..\..\third_party\pcre-8.30\pcre_get.c">
-      <Filter>third_party\pcre</Filter>
-    </ClCompile>
-    <ClCompile Include="..\..\third_party\pcre-8.30\pcre_globals.c">
-      <Filter>third_party\pcre</Filter>
-    </ClCompile>
-    <ClCompile Include="..\..\third_party\pcre-8.30\pcre_maketables.c">
-      <Filter>third_party\pcre</Filter>
-    </ClCompile>
-    <ClCompile Include="..\..\third_party\pcre-8.30\pcre_newline.c">
-      <Filter>third_party\pcre</Filter>
-    </ClCompile>
-    <ClCompile Include="..\..\third_party\pcre-8.30\pcre_ord2utf8.c">
-      <Filter>third_party\pcre</Filter>
-    </ClCompile>
-    <ClCompile Include="..\..\third_party\pcre-8.30\pcre_refcount.c">
-      <Filter>third_party\pcre</Filter>
-    </ClCompile>
-    <ClCompile Include="..\..\third_party\pcre-8.30\pcre_scanner.cc">
-      <Filter>third_party\pcre</Filter>
-    </ClCompile>
-    <ClCompile Include="..\..\third_party\pcre-8.30\pcre_stringpiece.cc">
-      <Filter>third_party\pcre</Filter>
-    </ClCompile>
-    <ClCompile Include="..\..\third_party\pcre-8.30\pcre_study.c">
-      <Filter>third_party\pcre</Filter>
-    </ClCompile>
-    <ClCompile Include="..\..\third_party\pcre-8.30\pcre_tables.c">
-      <Filter>third_party\pcre</Filter>
-    </ClCompile>
-    <ClCompile Include="..\..\third_party\pcre-8.30\pcre_ucd.c">
-      <Filter>third_party\pcre</Filter>
-    </ClCompile>
-    <ClCompile Include="..\..\third_party\pcre-8.30\pcre_valid_utf8.c">
-      <Filter>third_party\pcre</Filter>
-    </ClCompile>
-    <ClCompile Include="..\..\third_party\pcre-8.30\pcre_version.c">
-      <Filter>third_party\pcre</Filter>
-    </ClCompile>
-    <ClCompile Include="..\..\third_party\pcre-8.30\pcre_xclass.c">
-      <Filter>third_party\pcre</Filter>
-    </ClCompile>
-    <ClCompile Include="..\..\third_party\pcre-8.30\pcrecpp.cc">
-      <Filter>third_party\pcre</Filter>
-    </ClCompile>
-    <ClCompile Include="..\..\third_party\boost\libs\system\src\error_code.cpp">
-      <Filter>Boost</Filter>
-    </ClCompile>
-    <ClCompile Include="..\..\third_party\boost\libs\thread\src\win32\thread.cpp">
-      <Filter>Boost</Filter>
-    </ClCompile>
-    <ClCompile Include="..\..\third_party\boost\libs\thread\src\win32\tss_dll.cpp">
-      <Filter>Boost</Filter>
-    </ClCompile>
-    <ClCompile Include="..\..\third_party\boost\libs\thread\src\win32\tss_pe.cpp">
-      <Filter>Boost</Filter>
-    </ClCompile>
-    <ClCompile Include="..\..\third_party\boost\libs\filesystem\v2\src\v2_operations.cpp">
-      <Filter>Boost</Filter>
-    </ClCompile>
-    <ClCompile Include="..\..\third_party\boost\libs\filesystem\v2\src\v2_path.cpp">
-      <Filter>Boost</Filter>
-    </ClCompile>
-    <ClCompile Include="..\..\third_party\boost\libs\filesystem\v2\src\v2_portability.cpp">
-      <Filter>Boost</Filter>
-    </ClCompile>
-    <ClCompile Include="..\..\third_party\boost\libs\filesystem\v3\src\codecvt_error_category.cpp">
-      <Filter>Boost</Filter>
-    </ClCompile>
-    <ClCompile Include="..\..\third_party\boost\libs\filesystem\v3\src\operations.cpp">
-      <Filter>Boost</Filter>
-    </ClCompile>
-    <ClCompile Include="..\..\third_party\boost\libs\filesystem\v3\src\path.cpp">
-      <Filter>Boost</Filter>
-    </ClCompile>
-    <ClCompile Include="..\..\third_party\boost\libs\filesystem\v3\src\path_traits.cpp">
-      <Filter>Boost</Filter>
-    </ClCompile>
-    <ClCompile Include="..\..\third_party\boost\libs\filesystem\v3\src\portability.cpp">
-      <Filter>Boost</Filter>
-    </ClCompile>
-    <ClCompile Include="..\..\third_party\boost\libs\filesystem\v3\src\unique_path.cpp">
-      <Filter>Boost</Filter>
-    </ClCompile>
-    <ClCompile Include="..\..\third_party\boost\libs\filesystem\v3\src\utf8_codecvt_facet.cpp">
-      <Filter>Boost</Filter>
-    </ClCompile>
-    <ClCompile Include="..\..\third_party\boost\libs\filesystem\v3\src\windows_file_codecvt.cpp">
-      <Filter>Boost</Filter>
-    </ClCompile>
-    <ClCompile Include="..\..\third_party\boost\libs\program_options\src\cmdline.cpp">
-      <Filter>Boost</Filter>
-    </ClCompile>
-    <ClCompile Include="..\..\third_party\boost\libs\program_options\src\config_file.cpp">
-      <Filter>Boost</Filter>
-    </ClCompile>
-    <ClCompile Include="..\..\third_party\boost\libs\program_options\src\convert.cpp">
-      <Filter>Boost</Filter>
-    </ClCompile>
-    <ClCompile Include="..\..\third_party\boost\libs\program_options\src\options_description.cpp">
-      <Filter>Boost</Filter>
-    </ClCompile>
-    <ClCompile Include="..\..\third_party\boost\libs\program_options\src\parsers.cpp">
-      <Filter>Boost</Filter>
-    </ClCompile>
-    <ClCompile Include="..\..\third_party\boost\libs\program_options\src\positional_options.cpp">
-      <Filter>Boost</Filter>
-    </ClCompile>
-    <ClCompile Include="..\..\third_party\boost\libs\program_options\src\split.cpp">
-      <Filter>Boost</Filter>
-    </ClCompile>
-    <ClCompile Include="..\..\third_party\boost\libs\program_options\src\utf8_codecvt_facet.cpp">
-      <Filter>Boost</Filter>
-    </ClCompile>
-    <ClCompile Include="..\..\third_party\boost\libs\program_options\src\value_semantic.cpp">
-      <Filter>Boost</Filter>
-    </ClCompile>
-    <ClCompile Include="..\..\third_party\boost\libs\program_options\src\variables_map.cpp">
-      <Filter>Boost</Filter>
-    </ClCompile>
-    <ClCompile Include="..\..\third_party\boost\libs\program_options\src\winmain.cpp">
-      <Filter>Boost</Filter>
-    </ClCompile>
-    <ClCompile Include="commands\fsync.cpp">
-      <Filter>db\commands</Filter>
-    </ClCompile>
-    <ClCompile Include="commands\cloud.cpp">
-      <Filter>db\commands</Filter>
-    </ClCompile>
-    <ClCompile Include="..\util\debug_util.cpp">
-      <Filter>util\Source Files</Filter>
-    </ClCompile>
-    <ClCompile Include="commands\distinct.cpp">
-      <Filter>db\commands</Filter>
-    </ClCompile>
-    <ClCompile Include="commands\document_source_cursor.cpp">
-      <Filter>db\commands</Filter>
-    </ClCompile>
-    <ClCompile Include="geo\2d.cpp">
-      <Filter>db\geo</Filter>
-    </ClCompile>
-    <ClCompile Include="pipeline\accumulator.cpp">
-      <Filter>db\pipeline\Source Files</Filter>
-    </ClCompile>
-    <ClCompile Include="pipeline\document_source_unwind.cpp">
-      <Filter>db\pipeline\Source Files</Filter>
-    </ClCompile>
-    <ClCompile Include="pipeline\accumulator_add_to_set.cpp">
-      <Filter>db\pipeline\Source Files</Filter>
-    </ClCompile>
-    <ClCompile Include="pipeline\accumulator_avg.cpp">
-      <Filter>db\pipeline\Source Files</Filter>
-    </ClCompile>
-    <ClCompile Include="pipeline\accumulator_first.cpp">
-      <Filter>db\pipeline\Source Files</Filter>
-    </ClCompile>
-    <ClCompile Include="pipeline\accumulator_last.cpp">
-      <Filter>db\pipeline\Source Files</Filter>
-    </ClCompile>
-    <ClCompile Include="pipeline\accumulator_min_max.cpp">
-      <Filter>db\pipeline\Source Files</Filter>
-    </ClCompile>
-    <ClCompile Include="pipeline\accumulator_push.cpp">
-      <Filter>db\pipeline\Source Files</Filter>
-    </ClCompile>
-    <ClCompile Include="pipeline\accumulator_single_value.cpp">
-      <Filter>db\pipeline\Source Files</Filter>
-    </ClCompile>
-    <ClCompile Include="pipeline\accumulator_sum.cpp">
-      <Filter>db\pipeline\Source Files</Filter>
-    </ClCompile>
-    <ClCompile Include="pipeline\doc_mem_monitor.cpp">
-      <Filter>db\pipeline\Source Files</Filter>
-    </ClCompile>
-    <ClCompile Include="pipeline\document.cpp">
-      <Filter>db\pipeline\Source Files</Filter>
-    </ClCompile>
-    <ClCompile Include="pipeline\document_source.cpp">
-      <Filter>db\pipeline\Source Files</Filter>
-    </ClCompile>
-    <ClCompile Include="pipeline\document_source_bson_array.cpp">
-      <Filter>db\pipeline\Source Files</Filter>
-    </ClCompile>
-    <ClCompile Include="pipeline\document_source_command_futures.cpp">
-      <Filter>db\pipeline\Source Files</Filter>
-    </ClCompile>
-    <ClCompile Include="pipeline\document_source_filter.cpp">
-      <Filter>db\pipeline\Source Files</Filter>
-    </ClCompile>
-    <ClCompile Include="pipeline\document_source_filter_base.cpp">
-      <Filter>db\pipeline\Source Files</Filter>
-    </ClCompile>
-    <ClCompile Include="pipeline\document_source_group.cpp">
-      <Filter>db\pipeline\Source Files</Filter>
-    </ClCompile>
-    <ClCompile Include="pipeline\document_source_limit.cpp">
-      <Filter>db\pipeline\Source Files</Filter>
-    </ClCompile>
-    <ClCompile Include="pipeline\document_source_match.cpp">
-      <Filter>db\pipeline\Source Files</Filter>
-    </ClCompile>
-    <ClCompile Include="pipeline\document_source_out.cpp">
-      <Filter>db\pipeline\Source Files</Filter>
-    </ClCompile>
-    <ClCompile Include="pipeline\document_source_project.cpp">
-      <Filter>db\pipeline\Source Files</Filter>
-    </ClCompile>
-    <ClCompile Include="pipeline\document_source_skip.cpp">
-      <Filter>db\pipeline\Source Files</Filter>
-    </ClCompile>
-    <ClCompile Include="pipeline\document_source_sort.cpp">
-      <Filter>db\pipeline\Source Files</Filter>
-    </ClCompile>
-    <ClCompile Include="..\util\alignedbuilder.cpp">
-      <Filter>util\Source Files</Filter>
-    </ClCompile>
-    <ClCompile Include="..\util\assert_util.cpp">
-      <Filter>util\Source Files</Filter>
-    </ClCompile>
-    <ClCompile Include="..\util\background.cpp">
-      <Filter>util\Source Files</Filter>
-    </ClCompile>
-    <ClCompile Include="..\util\base64.cpp">
-      <Filter>util\Source Files</Filter>
-    </ClCompile>
-    <ClCompile Include="..\scripting\bench.cpp">
-      <Filter>scripting</Filter>
-    </ClCompile>
-    <ClCompile Include="pipeline\builder.cpp">
-      <Filter>db\pipeline\Source Files</Filter>
-    </ClCompile>
-    <ClCompile Include="..\s\chunk.cpp">
-      <Filter>s</Filter>
-    </ClCompile>
-    <ClCompile Include="commands\cloud.cpp">
-      <Filter>db\commands</Filter>
-    </ClCompile>
-    <ClCompile Include="..\s\config.cpp">
-      <Filter>s</Filter>
-    </ClCompile>
-    <ClCompile Include="ops\count.cpp">
-      <Filter>db\ops</Filter>
-    </ClCompile>
-    <ClCompile Include="stats\counters.cpp">
-      <Filter>db\stats</Filter>
-    </ClCompile>
-    <ClCompile Include="..\s\d_chunk_manager.cpp">
-      <Filter>s</Filter>
-    </ClCompile>
-    <ClCompile Include="..\s\d_logic.cpp">
-      <Filter>s</Filter>
-    </ClCompile>
-    <ClCompile Include="..\s\d_migrate.cpp">
-      <Filter>s</Filter>
-    </ClCompile>
-    <ClCompile Include="..\s\d_split.cpp">
-      <Filter>s</Filter>
-    </ClCompile>
-    <ClCompile Include="repl\consensus.cpp">
-      <Filter>db\repl</Filter>
-    </ClCompile>
-    <ClCompile Include="..\s\d_state.cpp">
-      <Filter>s</Filter>
-    </ClCompile>
-    <ClCompile Include="..\s\d_writeback.cpp">
-      <Filter>s</Filter>
-    </ClCompile>
-    <ClCompile Include="..\s\default_version.cpp">
-      <Filter>s</Filter>
-    </ClCompile>
-    <ClCompile Include="ops\delete.cpp">
-      <Filter>db\ops</Filter>
-    </ClCompile>
-    <ClCompile Include="pipeline\dependency_tracker.cpp">
-      <Filter>db\pipeline\Source Files</Filter>
-    </ClCompile>
-    <ClCompile Include="..\scripting\engine.cpp">
-      <Filter>scripting</Filter>
-    </ClCompile>
-    <ClCompile Include="..\scripting\engine_spidermonkey.cpp">
-      <Filter>scripting</Filter>
-    </ClCompile>
-    <ClCompile Include="..\util\file_allocator.cpp">
-      <Filter>util\Source Files</Filter>
-    </ClCompile>
-    <ClCompile Include="pipeline\expression.cpp">
-      <Filter>db\pipeline\Source Files</Filter>
-    </ClCompile>
-    <ClCompile Include="pipeline\field_path.cpp">
-      <Filter>db\pipeline\Source Files</Filter>
-    </ClCompile>
-    <ClCompile Include="pipeline\expression_context.cpp">
-      <Filter>db\pipeline\Source Files</Filter>
-    </ClCompile>
-    <ClCompile Include="commands\find_and_modify.cpp">
-      <Filter>db\commands</Filter>
-    </ClCompile>
-    <ClCompile Include="..\s\grid.cpp">
-      <Filter>s</Filter>
-    </ClCompile>
-    <ClCompile Include="commands\group.cpp">
-      <Filter>db\commands</Filter>
-    </ClCompile>
-    <ClCompile Include="geo\haystack.cpp">
-      <Filter>db\geo</Filter>
-    </ClCompile>
-    <ClCompile Include="repl\health.cpp">
-      <Filter>db\repl</Filter>
-    </ClCompile>
-    <ClCompile Include="repl\heartbeat.cpp">
-      <Filter>db\repl</Filter>
-    </ClCompile>
-    <ClCompile Include="..\util\net\httpclient.cpp">
-      <Filter>util\net</Filter>
-    </ClCompile>
-    <ClCompile Include="..\util\intrusive_counter.cpp">
-      <Filter>util\Source Files</Filter>
-    </ClCompile>
-    <ClCompile Include="commands\isself.cpp">
-      <Filter>db\commands</Filter>
-    </ClCompile>
-    <ClCompile Include="repl\manager.cpp">
-      <Filter>db\repl</Filter>
-    </ClCompile>
-    <ClCompile Include="..\util\net\listen.cpp">
-      <Filter>util\net</Filter>
-    </ClCompile>
-    <ClCompile Include="..\util\logfile.cpp">
-      <Filter>util\Source Files</Filter>
-    </ClCompile>
-    <ClCompile Include="..\util\log.cpp">
-      <Filter>util\Source Files</Filter>
-    </ClCompile>
-    <ClCompile Include="..\util\net\message.cpp">
-      <Filter>util\net</Filter>
-    </ClCompile>
-    <ClCompile Include="..\util\net\message_port.cpp">
-      <Filter>util\net</Filter>
-    </ClCompile>
-    <ClCompile Include="..\util\net\message_server_port.cpp">
-      <Filter>util\net</Filter>
-    </ClCompile>
-    <ClCompile Include="..\util\net\miniwebserver.cpp">
-      <Filter>util\net</Filter>
-    </ClCompile>
-    <ClCompile Include="..\util\md5main.cpp">
-      <Filter>util\Source Files</Filter>
-    </ClCompile>
-    <ClCompile Include="..\util\md5.cpp">
-      <Filter>util\Source Files</Filter>
-    </ClCompile>
-    <ClCompile Include="modules\mms.cpp">
-      <Filter>db\modules</Filter>
-    </ClCompile>
-    <ClCompile Include="..\util\mmap.cpp">
-      <Filter>util\Source Files</Filter>
-    </ClCompile>
-    <ClCompile Include="..\util\mmap_win.cpp">
-      <Filter>util\Source Files</Filter>
-    </ClCompile>
-    <ClCompile Include="..\shell\mongo.cpp">
-      <Filter>Generated from JavaScript source</Filter>
-    </ClCompile>
-    <ClCompile Include="commands\mr.cpp">
-      <Filter>db\commands</Filter>
-    </ClCompile>
-    <ClCompile Include="..\bson\oid.cpp">
-      <Filter>bson</Filter>
-    </ClCompile>
-    <ClCompile Include="..\util\ntservice.cpp">
-      <Filter>util\Source Files</Filter>
-    </ClCompile>
-    <ClCompile Include="..\pch.cpp" />
-    <ClCompile Include="commands\pipeline.cpp">
-      <Filter>db\commands</Filter>
-    </ClCompile>
-    <ClCompile Include="commands\pipeline_command.cpp">
-      <Filter>db\commands</Filter>
-    </ClCompile>
-    <ClCompile Include="commands\pipeline_d.cpp">
-      <Filter>db\commands</Filter>
-    </ClCompile>
-    <ClCompile Include="..\util\processinfo.cpp">
-      <Filter>util\Source Files</Filter>
-    </ClCompile>
-    <ClCompile Include="..\util\progress_meter.cpp">
-      <Filter>util\Source Files</Filter>
-    </ClCompile>
-    <ClCompile Include="..\util\processinfo_win32.cpp">
-      <Filter>util\Source Files</Filter>
-    </ClCompile>
-    <ClCompile Include="ops\query.cpp">
-      <Filter>db\ops</Filter>
-    </ClCompile>
-    <ClCompile Include="..\util\ramlog.cpp">
-      <Filter>util\Source Files</Filter>
-    </ClCompile>
-    <ClCompile Include="repl\replset_commands.cpp">
-      <Filter>db\repl</Filter>
-    </ClCompile>
-    <ClCompile Include="..\client\connpool.cpp">
-      <Filter>client\Source Files</Filter>
-    </ClCompile>
-    <ClCompile Include="..\client\parallel.cpp">
-      <Filter>client\Source Files</Filter>
-    </ClCompile>
-    <ClCompile Include="..\client\dbclient.cpp">
-      <Filter>client\Source Files</Filter>
-    </ClCompile>
-    <ClCompile Include="..\client\dbclient_rs.cpp">
-      <Filter>client\Source Files</Filter>
-    </ClCompile>
-    <ClCompile Include="..\client\dbclientcursor.cpp">
-      <Filter>client\Source Files</Filter>
-    </ClCompile>
-    <ClCompile Include="..\client\distlock.cpp">
-      <Filter>client\Source Files</Filter>
-    </ClCompile>
-    <ClCompile Include="..\client\model.cpp">
-      <Filter>client\Source Files</Filter>
-    </ClCompile>
-    <ClCompile Include="repl\rs.cpp">
-      <Filter>db\repl</Filter>
-    </ClCompile>
-    <ClCompile Include="repl\rs_config.cpp">
-      <Filter>db\repl</Filter>
-    </ClCompile>
-    <ClCompile Include="repl\rs_initialsync.cpp">
-      <Filter>db\repl</Filter>
-    </ClCompile>
-    <ClCompile Include="repl\rs_initiate.cpp">
-      <Filter>db\repl</Filter>
-    </ClCompile>
-    <ClCompile Include="repl\rs_rollback.cpp">
-      <Filter>db\repl</Filter>
-    </ClCompile>
-    <ClCompile Include="repl\rs_sync.cpp">
-      <Filter>db\repl</Filter>
-    </ClCompile>
-    <ClCompile Include="..\util\concurrency\rwlockimpl.cpp">
-      <Filter>util\concurrency</Filter>
-    </ClCompile>
-    <ClCompile Include="..\s\shardkey.cpp">
-      <Filter>s</Filter>
-    </ClCompile>
-    <ClCompile Include="..\s\shard.cpp">
-      <Filter>s</Filter>
-    </ClCompile>
-    <ClCompile Include="..\s\shardconnection.cpp">
-      <Filter>s</Filter>
-    </ClCompile>
-    <ClCompile Include="stats\snapshots.cpp">
-      <Filter>db\stats</Filter>
-    </ClCompile>
-    <ClCompile Include="..\util\net\sock.cpp">
-      <Filter>util\net</Filter>
-    </ClCompile>
-    <ClCompile Include="..\util\concurrency\spin_lock.cpp">
-      <Filter>util\concurrency</Filter>
-    </ClCompile>
-    <ClCompile Include="..\util\stacktrace.cpp">
-      <Filter>util\Source Files</Filter>
-    </ClCompile>
-    <ClCompile Include="..\util\startup_test.cpp">
-      <Filter>util\Source Files</Filter>
-    </ClCompile>
-    <ClCompile Include="..\util\concurrency\synchronization.cpp">
-      <Filter>util\concurrency</Filter>
-    </ClCompile>
-    <ClCompile Include="..\util\concurrency\task.cpp">
-      <Filter>util\concurrency</Filter>
-    </ClCompile>
-    <ClCompile Include="..\util\stringutils.cpp">
-      <Filter>util\Source Files</Filter>
-    </ClCompile>
-    <ClCompile Include="..\util\systeminfo_win32.cpp">
-      <Filter>util\Source Files</Filter>
-    </ClCompile>
-    <ClCompile Include="..\client\syncclusterconnection.cpp">
-      <Filter>client\Source Files</Filter>
-    </ClCompile>
-    <ClCompile Include="..\util\concurrency\thread_pool.cpp">
-      <Filter>util\concurrency</Filter>
-    </ClCompile>
-    <ClCompile Include="..\util\text.cpp">
-      <Filter>util\Source Files</Filter>
-    </ClCompile>
-    <ClCompile Include="stats\top.cpp">
-      <Filter>db\stats</Filter>
-    </ClCompile>
-    <ClCompile Include="ops\update.cpp">
-      <Filter>db\ops</Filter>
-    </ClCompile>
-    <ClCompile Include="..\util\timer.cpp">
-      <Filter>util\Source Files</Filter>
-    </ClCompile>
-    <ClCompile Include="..\util\trace.cpp">
-      <Filter>util\Source Files</Filter>
-    </ClCompile>
-    <ClCompile Include="..\scripting\utils.cpp">
-      <Filter>scripting</Filter>
-    </ClCompile>
-    <ClCompile Include="..\util\concurrency\vars.cpp">
-      <Filter>util\concurrency</Filter>
-    </ClCompile>
-    <ClCompile Include="pipeline\value.cpp">
-      <Filter>db\pipeline\Source Files</Filter>
-    </ClCompile>
-    <ClCompile Include="..\util\version.cpp">
-      <Filter>util\Source Files</Filter>
-    </ClCompile>
-    <ClCompile Include="..\util\util.cpp">
-      <Filter>util\Source Files</Filter>
-    </ClCompile>
-    <ClCompile Include="btree.cpp">
-      <Filter>db\Source Files\a to d</Filter>
-    </ClCompile>
-    <ClCompile Include="durop.cpp">
-      <Filter>db\Source Files\a to d</Filter>
-    </ClCompile>
-    <ClCompile Include="btreebuilder.cpp">
-      <Filter>db\Source Files\a to d</Filter>
-    </ClCompile>
-    <ClCompile Include="btreecursor.cpp">
-      <Filter>db\Source Files\a to d</Filter>
-    </ClCompile>
-    <ClCompile Include="cap.cpp">
-      <Filter>db\Source Files\a to d</Filter>
-    </ClCompile>
-    <ClCompile Include="client.cpp">
-      <Filter>db\Source Files\a to d</Filter>
-    </ClCompile>
-    <ClCompile Include="clientcursor.cpp">
-      <Filter>db\Source Files\a to d</Filter>
-    </ClCompile>
-    <ClCompile Include="cloner.cpp">
-      <Filter>db\Source Files\a to d</Filter>
-    </ClCompile>
-    <ClCompile Include="cmdline.cpp">
-      <Filter>db\Source Files\a to d</Filter>
-    </ClCompile>
-    <ClCompile Include="commands.cpp">
-      <Filter>db\Source Files\a to d</Filter>
-    </ClCompile>
-    <ClCompile Include="common.cpp">
-      <Filter>db\Source Files\a to d</Filter>
-    </ClCompile>
-    <ClCompile Include="compact.cpp">
-      <Filter>db\Source Files\a to d</Filter>
-    </ClCompile>
-    <ClCompile Include="curop.cpp">
-      <Filter>db\Source Files\a to d</Filter>
-    </ClCompile>
-    <ClCompile Include="cursor.cpp">
-      <Filter>db\Source Files\a to d</Filter>
-    </ClCompile>
-    <ClCompile Include="d_concurrency.cpp">
-      <Filter>db\Source Files\a to d</Filter>
-    </ClCompile>
-    <ClCompile Include="d_globals.cpp">
-      <Filter>db\Source Files\a to d</Filter>
-    </ClCompile>
-    <ClCompile Include="database.cpp">
-      <Filter>db\Source Files\a to d</Filter>
-    </ClCompile>
-    <ClCompile Include="db.cpp">
-      <Filter>db\Source Files\a to d</Filter>
-    </ClCompile>
-    <ClCompile Include="dbcommands.cpp">
-      <Filter>db\Source Files\a to d</Filter>
-    </ClCompile>
-    <ClCompile Include="dbcommands_admin.cpp">
-      <Filter>db\Source Files\a to d</Filter>
-    </ClCompile>
-    <ClCompile Include="dbcommands_generic.cpp">
-      <Filter>db\Source Files\a to d</Filter>
-    </ClCompile>
-    <ClCompile Include="dbeval.cpp">
-      <Filter>db\Source Files\a to d</Filter>
-    </ClCompile>
-    <ClCompile Include="dbhelpers.cpp">
-      <Filter>db\Source Files\a to d</Filter>
-    </ClCompile>
-    <ClCompile Include="dbmessage.cpp">
-      <Filter>db\Source Files\a to d</Filter>
-    </ClCompile>
-    <ClCompile Include="dbwebserver.cpp">
-      <Filter>db\Source Files\a to d</Filter>
-    </ClCompile>
-    <ClCompile Include="dur.cpp">
-      <Filter>db\Source Files\a to d</Filter>
-    </ClCompile>
-    <ClCompile Include="dur_commitjob.cpp">
-      <Filter>db\Source Files\a to d</Filter>
-    </ClCompile>
-    <ClCompile Include="dur_journal.cpp">
-      <Filter>db\Source Files\a to d</Filter>
-    </ClCompile>
-    <ClCompile Include="dur_preplogbuffer.cpp">
-      <Filter>db\Source Files\a to d</Filter>
-    </ClCompile>
-    <ClCompile Include="dur_recover.cpp">
-      <Filter>db\Source Files\a to d</Filter>
-    </ClCompile>
-    <ClCompile Include="dur_writetodatafiles.cpp">
-      <Filter>db\Source Files\a to d</Filter>
-    </ClCompile>
-    <ClCompile Include="explain.cpp">
-      <Filter>db\Source Files\e to n</Filter>
-    </ClCompile>
-    <ClCompile Include="nonce.cpp">
-      <Filter>db\Source Files\e to n</Filter>
-    </ClCompile>
-    <ClCompile Include="extsort.cpp">
-      <Filter>db\Source Files\e to n</Filter>
-    </ClCompile>
-    <ClCompile Include="index.cpp">
-      <Filter>db\Source Files\e to n</Filter>
-    </ClCompile>
-    <ClCompile Include="indexkey.cpp">
-      <Filter>db\Source Files\e to n</Filter>
-    </ClCompile>
-    <ClCompile Include="instance.cpp">
-      <Filter>db\Source Files\e to n</Filter>
-    </ClCompile>
-    <ClCompile Include="interrupt_status_mongod.cpp">
-      <Filter>db\Source Files\e to n</Filter>
-    </ClCompile>
-    <ClCompile Include="introspect.cpp">
-      <Filter>db\Source Files\e to n</Filter>
-    </ClCompile>
-    <ClCompile Include="jsobj.cpp">
-      <Filter>db\Source Files\e to n</Filter>
-    </ClCompile>
-    <ClCompile Include="json.cpp">
-      <Filter>db\Source Files\e to n</Filter>
-    </ClCompile>
-    <ClCompile Include="key.cpp">
-      <Filter>db\Source Files\e to n</Filter>
-    </ClCompile>
-    <ClCompile Include="lasterror.cpp">
-      <Filter>db\Source Files\e to n</Filter>
-    </ClCompile>
-    <ClCompile Include="matcher.cpp">
-      <Filter>db\Source Files\e to n</Filter>
-    </ClCompile>
-    <ClCompile Include="matcher_covered.cpp">
-      <Filter>db\Source Files\e to n</Filter>
-    </ClCompile>
-    <ClCompile Include="memconcept.cpp">
-      <Filter>db\Source Files\e to n</Filter>
-    </ClCompile>
-    <ClCompile Include="module.cpp">
-      <Filter>db\Source Files\e to n</Filter>
-    </ClCompile>
-    <ClCompile Include="mongommf.cpp">
-      <Filter>db\Source Files\e to n</Filter>
-    </ClCompile>
-    <ClCompile Include="namespace.cpp">
-      <Filter>db\Source Files\e to n</Filter>
-    </ClCompile>
-    <ClCompile Include="namespace_details.cpp">
-      <Filter>db\Source Files\e to n</Filter>
-    </ClCompile>
-    <ClCompile Include="oplog.cpp">
-      <Filter>db\Source Files\o to z</Filter>
-    </ClCompile>
-    <ClCompile Include="tests.cpp">
-      <Filter>db\Source Files\o to z</Filter>
-    </ClCompile>
-    <ClCompile Include="pagefault.cpp">
-      <Filter>db\Source Files\o to z</Filter>
-    </ClCompile>
-    <ClCompile Include="pdfile.cpp">
-      <Filter>db\Source Files\o to z</Filter>
-    </ClCompile>
-    <ClCompile Include="projection.cpp">
-      <Filter>db\Source Files\o to z</Filter>
-    </ClCompile>
-    <ClCompile Include="queryoptimizer.cpp">
-      <Filter>db\Source Files\o to z</Filter>
-    </ClCompile>
-    <ClCompile Include="queryoptimizercursorimpl.cpp">
-      <Filter>db\Source Files\o to z</Filter>
-    </ClCompile>
-    <ClCompile Include="querypattern.cpp">
-      <Filter>db\Source Files\o to z</Filter>
-    </ClCompile>
-    <ClCompile Include="queryutil.cpp">
-      <Filter>db\Source Files\o to z</Filter>
-    </ClCompile>
-    <ClCompile Include="record.cpp">
-      <Filter>db\Source Files\o to z</Filter>
-    </ClCompile>
-    <ClCompile Include="repl.cpp">
-      <Filter>db\Source Files\o to z</Filter>
-    </ClCompile>
-    <ClCompile Include="repl_block.cpp">
-      <Filter>db\Source Files\o to z</Filter>
-    </ClCompile>
-    <ClCompile Include="restapi.cpp">
-      <Filter>db\Source Files\o to z</Filter>
-    </ClCompile>
-    <ClCompile Include="scanandorder.cpp">
-      <Filter>db\Source Files\o to z</Filter>
-    </ClCompile>
-    <ClCompile Include="security.cpp">
-      <Filter>db\Source Files\o to z</Filter>
-    </ClCompile>
-    <ClCompile Include="security_commands.cpp">
-      <Filter>db\Source Files\o to z</Filter>
-    </ClCompile>
-    <ClCompile Include="security_common.cpp">
-      <Filter>db\Source Files\o to z</Filter>
-    </ClCompile>
-    <ClCompile Include="..\..\third_party\js-1.7\jsapi.c">
-      <Filter>third_party\SpiderMonkey\Source Files</Filter>
-    </ClCompile>
-    <ClCompile Include="..\..\third_party\js-1.7\jsarena.c">
-      <Filter>third_party\SpiderMonkey\Source Files</Filter>
-    </ClCompile>
-    <ClCompile Include="..\..\third_party\js-1.7\jsarray.c">
-      <Filter>third_party\SpiderMonkey\Source Files</Filter>
-    </ClCompile>
-    <ClCompile Include="..\..\third_party\js-1.7\jsatom.c">
-      <Filter>third_party\SpiderMonkey\Source Files</Filter>
-    </ClCompile>
-    <ClCompile Include="..\..\third_party\js-1.7\jsbool.c">
-      <Filter>third_party\SpiderMonkey\Source Files</Filter>
-    </ClCompile>
-    <ClCompile Include="..\..\third_party\js-1.7\jscntxt.c">
-      <Filter>third_party\SpiderMonkey\Source Files</Filter>
-    </ClCompile>
-    <ClCompile Include="..\..\third_party\js-1.7\jsdate.c">
-      <Filter>third_party\SpiderMonkey\Source Files</Filter>
-    </ClCompile>
-    <ClCompile Include="..\..\third_party\js-1.7\jsdbgapi.c">
-      <Filter>third_party\SpiderMonkey\Source Files</Filter>
-    </ClCompile>
-    <ClCompile Include="..\..\third_party\js-1.7\jsdhash.c">
-      <Filter>third_party\SpiderMonkey\Source Files</Filter>
-    </ClCompile>
-    <ClCompile Include="..\..\third_party\js-1.7\jsdtoa.c">
-      <Filter>third_party\SpiderMonkey\Source Files</Filter>
-    </ClCompile>
-    <ClCompile Include="..\..\third_party\js-1.7\jsemit.c">
-      <Filter>third_party\SpiderMonkey\Source Files</Filter>
-    </ClCompile>
-    <ClCompile Include="..\..\third_party\js-1.7\jsexn.c">
-      <Filter>third_party\SpiderMonkey\Source Files</Filter>
-    </ClCompile>
-    <ClCompile Include="..\..\third_party\js-1.7\jsfun.c">
-      <Filter>third_party\SpiderMonkey\Source Files</Filter>
-    </ClCompile>
-    <ClCompile Include="..\..\third_party\js-1.7\jsgc.c">
-      <Filter>third_party\SpiderMonkey\Source Files</Filter>
-    </ClCompile>
-    <ClCompile Include="..\..\third_party\js-1.7\jshash.c">
-      <Filter>third_party\SpiderMonkey\Source Files</Filter>
-    </ClCompile>
-    <ClCompile Include="..\..\third_party\js-1.7\jsinterp.c">
-      <Filter>third_party\SpiderMonkey\Source Files</Filter>
-    </ClCompile>
-    <ClCompile Include="..\..\third_party\js-1.7\jsiter.c">
-      <Filter>third_party\SpiderMonkey\Source Files</Filter>
-    </ClCompile>
-    <ClCompile Include="..\..\third_party\js-1.7\jslock.c">
-      <Filter>third_party\SpiderMonkey\Source Files</Filter>
-    </ClCompile>
-    <ClCompile Include="..\..\third_party\js-1.7\jslog2.c">
-      <Filter>third_party\SpiderMonkey\Source Files</Filter>
-    </ClCompile>
-    <ClCompile Include="..\..\third_party\js-1.7\jslong.c">
-      <Filter>third_party\SpiderMonkey\Source Files</Filter>
-    </ClCompile>
-    <ClCompile Include="..\..\third_party\js-1.7\jsmath.c">
-      <Filter>third_party\SpiderMonkey\Source Files</Filter>
-    </ClCompile>
-    <ClCompile Include="..\..\third_party\js-1.7\jsnum.c">
-      <Filter>third_party\SpiderMonkey\Source Files</Filter>
-    </ClCompile>
-    <ClCompile Include="..\..\third_party\js-1.7\jsobj.c">
-      <Filter>third_party\SpiderMonkey\Source Files</Filter>
-    </ClCompile>
-    <ClCompile Include="..\..\third_party\js-1.7\jsopcode.c">
-      <Filter>third_party\SpiderMonkey\Source Files</Filter>
-    </ClCompile>
-    <ClCompile Include="..\..\third_party\js-1.7\jsparse.c">
-      <Filter>third_party\SpiderMonkey\Source Files</Filter>
-    </ClCompile>
-    <ClCompile Include="..\..\third_party\js-1.7\jsprf.c">
-      <Filter>third_party\SpiderMonkey\Source Files</Filter>
-    </ClCompile>
-    <ClCompile Include="..\..\third_party\js-1.7\jsregexp.c">
-      <Filter>third_party\SpiderMonkey\Source Files</Filter>
-    </ClCompile>
-    <ClCompile Include="..\..\third_party\js-1.7\jsscan.c">
-      <Filter>third_party\SpiderMonkey\Source Files</Filter>
-    </ClCompile>
-    <ClCompile Include="..\..\third_party\js-1.7\jsscope.c">
-      <Filter>third_party\SpiderMonkey\Source Files</Filter>
-    </ClCompile>
-    <ClCompile Include="..\..\third_party\js-1.7\jsscript.c">
-      <Filter>third_party\SpiderMonkey\Source Files</Filter>
-    </ClCompile>
-    <ClCompile Include="..\..\third_party\js-1.7\jsstr.c">
-      <Filter>third_party\SpiderMonkey\Source Files</Filter>
-    </ClCompile>
-    <ClCompile Include="..\..\third_party\js-1.7\jsutil.c">
-      <Filter>third_party\SpiderMonkey\Source Files</Filter>
-    </ClCompile>
-    <ClCompile Include="..\..\third_party\js-1.7\jsxdrapi.c">
-      <Filter>third_party\SpiderMonkey\Source Files</Filter>
-    </ClCompile>
-    <ClCompile Include="..\..\third_party\js-1.7\jsxml.c">
-      <Filter>third_party\SpiderMonkey\Source Files</Filter>
-    </ClCompile>
-    <ClCompile Include="..\..\third_party\js-1.7\prmjtime.c">
-      <Filter>third_party\SpiderMonkey\Source Files</Filter>
-    </ClCompile>
-    <ClCompile Include="btreebuilder.cpp">
-      <Filter>db\Source Files\a to d</Filter>
-    </ClCompile>
-    <ClCompile Include="..\util\signal_handlers.cpp">
-      <Filter>util\Source Files</Filter>
-    </ClCompile>
-    <ClCompile Include="..\client\distlock_test.cpp">
-      <Filter>client\Source Files</Filter>
-    </ClCompile>
-    <ClCompile Include="driverHelpers.cpp">
-      <Filter>db\Source Files\a to d</Filter>
-    </ClCompile>
-    <ClCompile Include="..\util\histogram.cpp">
-      <Filter>util\Source Files</Filter>
-    </ClCompile>
-    <ClCompile Include="stats\service_stats.cpp">
-      <Filter>db\stats</Filter>
-    </ClCompile>
-    <ClCompile Include="lockstat.cpp">
-      <Filter>db\Source Files\e to n</Filter>
-    </ClCompile>
-    <ClCompile Include="lockstate.cpp">
-      <Filter>db\Source Files\e to n</Filter>
-    </ClCompile>
-    <ClCompile Include="..\util\time_support.cpp">
-<<<<<<< HEAD
-      <Filter>util</Filter>
-=======
-      <Filter>util\Source Files</Filter>
-    </ClCompile>
-    <ClCompile Include="ttl.cpp">
-      <Filter>db\Source Files\o to z</Filter>
->>>>>>> 2f3f627f
-    </ClCompile>
-  </ItemGroup>
-  <ItemGroup>
-    <ClInclude Include="..\targetver.h" />
-    <ClInclude Include="..\..\third_party\snappy\config.h">
-      <Filter>third_party\snappy</Filter>
-    </ClInclude>
-    <ClInclude Include="..\..\third_party\snappy\snappy.h">
-      <Filter>third_party\snappy</Filter>
-    </ClInclude>
-    <ClInclude Include="..\..\third_party\pcre-8.30\pcre.h">
-      <Filter>third_party\pcre</Filter>
-    </ClInclude>
-    <ClInclude Include="..\..\third_party\pcre-8.30\config.h">
-      <Filter>third_party\pcre</Filter>
-    </ClInclude>
-    <ClInclude Include="pipeline\accumulator.h">
-      <Filter>db\pipeline\Header Files</Filter>
-    </ClInclude>
-    <ClInclude Include="pipeline\dependency_tracker.h">
-      <Filter>db\pipeline\Header Files</Filter>
-    </ClInclude>
-    <ClInclude Include="pipeline\doc_mem_monitor.h">
-      <Filter>db\pipeline\Header Files</Filter>
-    </ClInclude>
-    <ClInclude Include="pipeline\document.h">
-      <Filter>db\pipeline\Header Files</Filter>
-    </ClInclude>
-    <ClInclude Include="pipeline\document_source.h">
-      <Filter>db\pipeline\Header Files</Filter>
-    </ClInclude>
-    <ClInclude Include="..\util\alignedbuilder.h">
-      <Filter>util\Header Files</Filter>
-    </ClInclude>
-    <ClInclude Include="..\util\allocator.h">
-      <Filter>util\Header Files</Filter>
-    </ClInclude>
-    <ClInclude Include="..\util\array.h">
-      <Filter>util\Header Files</Filter>
-    </ClInclude>
-    <ClInclude Include="..\util\assert_util.h">
-      <Filter>util\Header Files</Filter>
-    </ClInclude>
-    <ClInclude Include="..\bson\util\atomic_int.h">
-      <Filter>bson\util</Filter>
-    </ClInclude>
-    <ClInclude Include="..\util\background.h">
-      <Filter>util\Header Files</Filter>
-    </ClInclude>
-    <ClInclude Include="..\util\base64.h">
-      <Filter>util\Header Files</Filter>
-    </ClInclude>
-    <ClInclude Include="..\bson\bson-inl.h">
-      <Filter>bson</Filter>
-    </ClInclude>
-    <ClInclude Include="..\bson\bson.h">
-      <Filter>bson</Filter>
-    </ClInclude>
-    <ClInclude Include="..\bson\bson_db.h">
-      <Filter>bson</Filter>
-    </ClInclude>
-    <ClInclude Include="..\bson\bsontypes.h">
-      <Filter>bson</Filter>
-    </ClInclude>
-    <ClInclude Include="..\bson\bsonelement.h">
-      <Filter>bson</Filter>
-    </ClInclude>
-    <ClInclude Include="..\bson\bsoninlines.h">
-      <Filter>bson</Filter>
-    </ClInclude>
-    <ClInclude Include="..\bson\bsonmisc.h">
-      <Filter>bson</Filter>
-    </ClInclude>
-    <ClInclude Include="..\bson\bsonobj.h">
-      <Filter>bson</Filter>
-    </ClInclude>
-    <ClInclude Include="..\bson\bsonobjbuilder.h">
-      <Filter>bson</Filter>
-    </ClInclude>
-    <ClInclude Include="..\bson\bsonobjiterator.h">
-      <Filter>bson</Filter>
-    </ClInclude>
-    <ClInclude Include="..\bson\util\builder.h">
-      <Filter>bson\util</Filter>
-    </ClInclude>
-    <ClInclude Include="..\util\mongoutils\checksum.h">
-      <Filter>util\mongoutils</Filter>
-    </ClInclude>
-    <ClInclude Include="..\util\builder.h">
-      <Filter>util\Header Files</Filter>
-    </ClInclude>
-    <ClInclude Include="repl\connections.h">
-      <Filter>db\repl</Filter>
-    </ClInclude>
-    <ClInclude Include="geo\core.h">
-      <Filter>db\geo</Filter>
-    </ClInclude>
-    <ClInclude Include="ops\count.h">
-      <Filter>db\ops</Filter>
-    </ClInclude>
-    <ClInclude Include="stats\counters.h">
-      <Filter>db\stats</Filter>
-    </ClInclude>
-    <ClInclude Include="..\s\d_logic.h">
-      <Filter>s</Filter>
-    </ClInclude>
-    <ClInclude Include="pipeline\builder.h">
-      <Filter>db\pipeline\Header Files</Filter>
-    </ClInclude>
-    <ClInclude Include="helpers\dblogger.h">
-      <Filter>db\helpers</Filter>
-    </ClInclude>
-    <ClInclude Include="..\util\debug_util.h">
-      <Filter>util\Header Files</Filter>
-    </ClInclude>
-    <ClInclude Include="ops\delete.h">
-      <Filter>db\ops</Filter>
-    </ClInclude>
-    <ClInclude Include="..\scripting\engine.h">
-      <Filter>scripting</Filter>
-    </ClInclude>
-    <ClInclude Include="..\scripting\engine_v8.h">
-      <Filter>scripting</Filter>
-    </ClInclude>
-    <ClInclude Include="..\scripting\engine_spidermonkey.h">
-      <Filter>scripting</Filter>
-    </ClInclude>
-    <ClInclude Include="..\util\embedded_builder.h">
-      <Filter>util\Header Files</Filter>
-    </ClInclude>
-    <ClInclude Include="..\util\file.h">
-      <Filter>util\Header Files</Filter>
-    </ClInclude>
-    <ClInclude Include="..\util\file_allocator.h">
-      <Filter>util\Header Files</Filter>
-    </ClInclude>
-    <ClInclude Include="pipeline\expression.h">
-      <Filter>db\pipeline\Header Files</Filter>
-    </ClInclude>
-    <ClInclude Include="pipeline\expression_context.h">
-      <Filter>db\pipeline\Header Files</Filter>
-    </ClInclude>
-    <ClInclude Include="pipeline\field_path.h">
-      <Filter>db\pipeline\Header Files</Filter>
-    </ClInclude>
-    <ClInclude Include="..\util\hashtab.h">
-      <Filter>util\Header Files</Filter>
-    </ClInclude>
-    <ClInclude Include="..\util\goodies.h">
-      <Filter>util\Header Files</Filter>
-    </ClInclude>
-    <ClInclude Include="repl\health.h">
-      <Filter>db\repl</Filter>
-    </ClInclude>
-    <ClInclude Include="..\util\net\hostandport.h">
-      <Filter>util\net</Filter>
-    </ClInclude>
-    <ClInclude Include="..\util\web\html.h">
-      <Filter>util\web</Filter>
-    </ClInclude>
-    <ClInclude Include="..\util\mongoutils\html.h">
-      <Filter>util\mongoutils</Filter>
-    </ClInclude>
-    <ClInclude Include="..\util\net\httpclient.h">
-      <Filter>util\net</Filter>
-    </ClInclude>
-    <ClInclude Include="..\bson\inline_decls.h">
-      <Filter>bson</Filter>
-    </ClInclude>
-    <ClInclude Include="..\util\intrusive_counter.h">
-      <Filter>util\Header Files</Filter>
-    </ClInclude>
-    <ClInclude Include="..\util\hex.h">
-      <Filter>util\Header Files</Filter>
-    </ClInclude>
-    <ClInclude Include="..\util\concurrency\list.h">
-      <Filter>util\concurrency</Filter>
-    </ClInclude>
-    <ClInclude Include="..\util\net\listen.h">
-      <Filter>util\net</Filter>
-    </ClInclude>
-    <ClInclude Include="..\util\concurrency\mapsf.h">
-      <Filter>util\concurrency</Filter>
-    </ClInclude>
-    <ClInclude Include="..\util\lruishmap.h">
-      <Filter>util\Header Files</Filter>
-    </ClInclude>
-    <ClInclude Include="..\util\logfile.h">
-      <Filter>util\Header Files</Filter>
-    </ClInclude>
-    <ClInclude Include="..\util\log.h">
-      <Filter>util\Header Files</Filter>
-    </ClInclude>
-    <ClInclude Include="..\util\net\message.h">
-      <Filter>util\net</Filter>
-    </ClInclude>
-    <ClInclude Include="..\util\net\miniwebserver.h">
-      <Filter>util\net</Filter>
-    </ClInclude>
-    <ClInclude Include="..\util\net\message_port.h">
-      <Filter>util\net</Filter>
-    </ClInclude>
-    <ClInclude Include="..\util\net\message_server.h">
-      <Filter>util\net</Filter>
-    </ClInclude>
-    <ClInclude Include="..\util\md5.h">
-      <Filter>util\Header Files</Filter>
-    </ClInclude>
-    <ClInclude Include="..\util\md5.hpp">
-      <Filter>util\Header Files</Filter>
-    </ClInclude>
-    <ClInclude Include="..\bson\util\misc.h">
-      <Filter>bson\util</Filter>
-    </ClInclude>
-    <ClInclude Include="..\util\mmap.h">
-      <Filter>util\Header Files</Filter>
-    </ClInclude>
-    <ClInclude Include="..\util\concurrency\msg.h">
-      <Filter>util\concurrency</Filter>
-    </ClInclude>
-    <ClInclude Include="repl\multicmd.h">
-      <Filter>db\repl</Filter>
-    </ClInclude>
-    <ClInclude Include="..\util\concurrency\mvar.h">
-      <Filter>util\concurrency</Filter>
-    </ClInclude>
-    <ClInclude Include="..\util\concurrency\mutex.h">
-      <Filter>util\concurrency</Filter>
-    </ClInclude>
-    <ClInclude Include="..\bson\oid.h">
-      <Filter>bson</Filter>
-    </ClInclude>
-    <ClInclude Include="..\util\ntservice.h">
-      <Filter>util\Header Files</Filter>
-    </ClInclude>
-    <ClInclude Include="..\bson\ordering.h">
-      <Filter>bson</Filter>
-    </ClInclude>
-    <ClInclude Include="..\pch.h" />
-    <ClInclude Include="..\util\paths.h">
-      <Filter>util\Header Files</Filter>
-    </ClInclude>
-    <ClInclude Include="..\util\optime.h">
-      <Filter>util\Header Files</Filter>
-    </ClInclude>
-    <ClInclude Include="commands\pipeline.h">
-      <Filter>db\commands</Filter>
-    </ClInclude>
-    <ClInclude Include="commands\pipeline_d.h">
-      <Filter>db\commands</Filter>
-    </ClInclude>
-    <ClInclude Include="..\util\processinfo.h">
-      <Filter>util\Header Files</Filter>
-    </ClInclude>
-    <ClInclude Include="..\util\progress_meter.h">
-      <Filter>util\Header Files</Filter>
-    </ClInclude>
-    <ClInclude Include="..\util\concurrency\qlock.h">
-      <Filter>util\concurrency</Filter>
-    </ClInclude>
-    <ClInclude Include="..\util\concurrency\race.h">
-      <Filter>util\concurrency</Filter>
-    </ClInclude>
-    <ClInclude Include="..\util\ramlog.h">
-      <Filter>util\Header Files</Filter>
-    </ClInclude>
-    <ClInclude Include="..\util\queue.h">
-      <Filter>util\Header Files</Filter>
-    </ClInclude>
-    <ClInclude Include="..\util\concurrency\remap_lock.h">
-      <Filter>util\concurrency</Filter>
-    </ClInclude>
-    <ClInclude Include="..\client\connpool.h">
-      <Filter>client\Header Files</Filter>
-    </ClInclude>
-    <ClInclude Include="..\client\dbclient.h">
-      <Filter>client\Header Files</Filter>
-    </ClInclude>
-    <ClInclude Include="..\client\dbclientcursor.h">
-      <Filter>client\Header Files</Filter>
-    </ClInclude>
-    <ClInclude Include="..\client\distlock.h">
-      <Filter>client\Header Files</Filter>
-    </ClInclude>
-    <ClInclude Include="..\client\gridfs.h">
-      <Filter>client\Header Files</Filter>
-    </ClInclude>
-    <ClInclude Include="..\client\model.h">
-      <Filter>client\Header Files</Filter>
-    </ClInclude>
-    <ClInclude Include="..\client\parallel.h">
-      <Filter>client\Header Files</Filter>
-    </ClInclude>
-    <ClInclude Include="..\client\redef_macros.h">
-      <Filter>client\Header Files</Filter>
-    </ClInclude>
-    <ClInclude Include="repl\rsmember.h">
-      <Filter>db\repl</Filter>
-    </ClInclude>
-    <ClInclude Include="repl\rs.h">
-      <Filter>db\repl</Filter>
-    </ClInclude>
-    <ClInclude Include="repl\rs_config.h">
-      <Filter>db\repl</Filter>
-    </ClInclude>
-    <ClInclude Include="repl\rs_optime.h">
-      <Filter>db\repl</Filter>
-    </ClInclude>
-    <ClInclude Include="..\util\concurrency\rwlock.h">
-      <Filter>util\concurrency</Filter>
-    </ClInclude>
-    <ClInclude Include="..\util\concurrency\rwlockimpl.h">
-      <Filter>util\concurrency</Filter>
-    </ClInclude>
-    <ClInclude Include="stats\snapshots.h">
-      <Filter>db\stats</Filter>
-    </ClInclude>
-    <ClInclude Include="..\util\net\sock.h">
-      <Filter>util\net</Filter>
-    </ClInclude>
-    <ClInclude Include="..\util\mongoutils\str.h">
-      <Filter>util\mongoutils</Filter>
-    </ClInclude>
-    <ClInclude Include="..\bson\stringdata.h">
-      <Filter>bson</Filter>
-    </ClInclude>
-    <ClInclude Include="..\util\stacktrace.h">
-      <Filter>util\Header Files</Filter>
-    </ClInclude>
-    <ClInclude Include="..\util\concurrency\task.h">
-      <Filter>util\concurrency</Filter>
-    </ClInclude>
-    <ClInclude Include="..\util\systeminfo.h">
-      <Filter>util\Header Files</Filter>
-    </ClInclude>
-    <ClInclude Include="..\client\syncclusterconnection.h">
-      <Filter>client\Header Files</Filter>
-    </ClInclude>
-    <ClInclude Include="..\util\concurrency\thread_pool.h">
-      <Filter>util\concurrency</Filter>
-    </ClInclude>
-    <ClInclude Include="..\util\text.h">
-      <Filter>util\Header Files</Filter>
-    </ClInclude>
-    <ClInclude Include="stats\top.h">
-      <Filter>db\stats</Filter>
-    </ClInclude>
-    <ClInclude Include="..\util\time_support.h">
-      <Filter>util\Header Files</Filter>
-    </ClInclude>
-    <ClInclude Include="..\util\timer-win32-inl.h">
-      <Filter>util\Header Files</Filter>
-    </ClInclude>
-    <ClInclude Include="..\util\timer.h">
-      <Filter>util\Header Files</Filter>
-    </ClInclude>
-    <ClInclude Include="..\util\trace.h">
-      <Filter>util\Header Files</Filter>
-    </ClInclude>
-    <ClInclude Include="..\util\unittest.h">
-      <Filter>util\Header Files</Filter>
-    </ClInclude>
-    <ClInclude Include="ops\update.h">
-      <Filter>db\ops</Filter>
-    </ClInclude>
-    <ClInclude Include="..\scripting\v8_wrapper.h">
-      <Filter>scripting</Filter>
-    </ClInclude>
-    <ClInclude Include="..\scripting\v8_db.h">
-      <Filter>scripting</Filter>
-    </ClInclude>
-    <ClInclude Include="..\scripting\v8_utils.h">
-      <Filter>scripting</Filter>
-    </ClInclude>
-    <ClInclude Include="..\util\concurrency\value.h">
-      <Filter>util\concurrency</Filter>
-    </ClInclude>
-    <ClInclude Include="..\client\undef_macros.h">
-      <Filter>client\Header Files</Filter>
-    </ClInclude>
-    <ClInclude Include="pipeline\value.h">
-      <Filter>db\pipeline\Header Files</Filter>
-    </ClInclude>
-    <ClInclude Include="background.h">
-      <Filter>db\Header Files\a to d</Filter>
-    </ClInclude>
-    <ClInclude Include="durop.h">
-      <Filter>db\Header Files\a to d</Filter>
-    </ClInclude>
-    <ClInclude Include="btree.h">
-      <Filter>db\Header Files\a to d</Filter>
-    </ClInclude>
-    <ClInclude Include="client.h">
-      <Filter>db\Header Files\a to d</Filter>
-    </ClInclude>
-    <ClInclude Include="clientcursor.h">
-      <Filter>db\Header Files\a to d</Filter>
-    </ClInclude>
-    <ClInclude Include="cmdline.h">
-      <Filter>db\Header Files\a to d</Filter>
-    </ClInclude>
-    <ClInclude Include="commands.h">
-      <Filter>db\Header Files\a to d</Filter>
-    </ClInclude>
-    <ClInclude Include="concurrency.h">
-      <Filter>db\Header Files\a to d</Filter>
-    </ClInclude>
-    <ClInclude Include="curop.h">
-      <Filter>db\Header Files\a to d</Filter>
-    </ClInclude>
-    <ClInclude Include="cursor.h">
-      <Filter>db\Header Files\a to d</Filter>
-    </ClInclude>
-    <ClInclude Include="d_concurrency.h">
-      <Filter>db\Header Files\a to d</Filter>
-    </ClInclude>
-    <ClInclude Include="d_globals.h">
-      <Filter>db\Header Files\a to d</Filter>
-    </ClInclude>
-    <ClInclude Include="database.h">
-      <Filter>db\Header Files\a to d</Filter>
-    </ClInclude>
-    <ClInclude Include="databaseholder.h">
-      <Filter>db\Header Files\a to d</Filter>
-    </ClInclude>
-    <ClInclude Include="db.h">
-      <Filter>db\Header Files\a to d</Filter>
-    </ClInclude>
-    <ClInclude Include="dbhelpers.h">
-      <Filter>db\Header Files\a to d</Filter>
-    </ClInclude>
-    <ClInclude Include="dbinfo.h">
-      <Filter>db\Header Files\a to d</Filter>
-    </ClInclude>
-    <ClInclude Include="dbmessage.h">
-      <Filter>db\Header Files\a to d</Filter>
-    </ClInclude>
-    <ClInclude Include="diskloc.h">
-      <Filter>db\Header Files\a to d</Filter>
-    </ClInclude>
-    <ClInclude Include="dur_commitjob.h">
-      <Filter>db\Header Files\a to d</Filter>
-    </ClInclude>
-    <ClInclude Include="dur_journal.h">
-      <Filter>db\Header Files\a to d</Filter>
-    </ClInclude>
-    <ClInclude Include="dur_journalformat.h">
-      <Filter>db\Header Files\a to d</Filter>
-    </ClInclude>
-    <ClInclude Include="dur_journalimpl.h">
-      <Filter>db\Header Files\a to d</Filter>
-    </ClInclude>
-    <ClInclude Include="dur_stats.h">
-      <Filter>db\Header Files\a to d</Filter>
-    </ClInclude>
-    <ClInclude Include="explain.h">
-      <Filter>db\Header Files\e to n</Filter>
-    </ClInclude>
-    <ClInclude Include="namespacestring.h">
-      <Filter>db\Header Files\e to n</Filter>
-    </ClInclude>
-    <ClInclude Include="globals.h">
-      <Filter>db\Header Files\e to n</Filter>
-    </ClInclude>
-    <ClInclude Include="index.h">
-      <Filter>db\Header Files\e to n</Filter>
-    </ClInclude>
-    <ClInclude Include="index_insertion_continuation.h">
-      <Filter>db\Header Files\e to n</Filter>
-    </ClInclude>
-    <ClInclude Include="indexkey.h">
-      <Filter>db\Header Files\e to n</Filter>
-    </ClInclude>
-    <ClInclude Include="instance.h">
-      <Filter>db\Header Files\e to n</Filter>
-    </ClInclude>
-    <ClInclude Include="interrupt_status.h">
-      <Filter>db\Header Files\e to n</Filter>
-    </ClInclude>
-    <ClInclude Include="interrupt_status_mongod.h">
-      <Filter>db\Header Files\e to n</Filter>
-    </ClInclude>
-    <ClInclude Include="introspect.h">
-      <Filter>db\Header Files\e to n</Filter>
-    </ClInclude>
-    <ClInclude Include="jsobj.h">
-      <Filter>db\Header Files\e to n</Filter>
-    </ClInclude>
-    <ClInclude Include="json.h">
-      <Filter>db\Header Files\e to n</Filter>
-    </ClInclude>
-    <ClInclude Include="lasterror.h">
-      <Filter>db\Header Files\e to n</Filter>
-    </ClInclude>
-    <ClInclude Include="lockstat.h">
-      <Filter>db\Header Files\e to n</Filter>
-    </ClInclude>
-    <ClInclude Include="matcher.h">
-      <Filter>db\Header Files\e to n</Filter>
-    </ClInclude>
-    <ClInclude Include="mongommf.h">
-      <Filter>db\Header Files\e to n</Filter>
-    </ClInclude>
-    <ClInclude Include="mongomutex.h">
-      <Filter>db\Header Files\e to n</Filter>
-    </ClInclude>
-    <ClInclude Include="namespace-inl.h">
-      <Filter>db\Header Files\e to n</Filter>
-    </ClInclude>
-    <ClInclude Include="namespace.h">
-      <Filter>db\Header Files\e to n</Filter>
-    </ClInclude>
-    <ClInclude Include="namespace_details-inl.h">
-      <Filter>db\Header Files\e to n</Filter>
-    </ClInclude>
-    <ClInclude Include="namespace_details.h">
-      <Filter>db\Header Files\e to n</Filter>
-    </ClInclude>
-    <ClInclude Include="oplogreader.h">
-      <Filter>db\Header Files\o to z</Filter>
-    </ClInclude>
-    <ClInclude Include="security.h">
-      <Filter>db\Header Files\o to z</Filter>
-    </ClInclude>
-    <ClInclude Include="pagefault.h">
-      <Filter>db\Header Files\o to z</Filter>
-    </ClInclude>
-    <ClInclude Include="pdfile.h">
-      <Filter>db\Header Files\o to z</Filter>
-    </ClInclude>
-    <ClInclude Include="projection.h">
-      <Filter>db\Header Files\o to z</Filter>
-    </ClInclude>
-    <ClInclude Include="query.h">
-      <Filter>db\Header Files\o to z</Filter>
-    </ClInclude>
-    <ClInclude Include="queryoptimizer.h">
-      <Filter>db\Header Files\o to z</Filter>
-    </ClInclude>
-    <ClInclude Include="queryoptimizercursorimpl.h">
-      <Filter>db\Header Files\o to z</Filter>
-    </ClInclude>
-    <ClInclude Include="queryutil.h">
-      <Filter>db\Header Files\o to z</Filter>
-    </ClInclude>
-    <ClInclude Include="repl.h">
-      <Filter>db\Header Files\o to z</Filter>
-    </ClInclude>
-    <ClInclude Include="replpair.h">
-      <Filter>db\Header Files\o to z</Filter>
-    </ClInclude>
-    <ClInclude Include="resource.h">
-      <Filter>db\Header Files\o to z</Filter>
-    </ClInclude>
-    <ClInclude Include="scanandorder.h">
-      <Filter>db\Header Files\o to z</Filter>
-    </ClInclude>
-    <ClInclude Include="..\..\third_party\js-1.7\jsarena.h">
-      <Filter>third_party\SpiderMonkey\Header Files</Filter>
-    </ClInclude>
-    <ClInclude Include="..\..\third_party\js-1.7\jsarray.h">
-      <Filter>third_party\SpiderMonkey\Header Files</Filter>
-    </ClInclude>
-    <ClInclude Include="..\..\third_party\js-1.7\jsatom.h">
-      <Filter>third_party\SpiderMonkey\Header Files</Filter>
-    </ClInclude>
-    <ClInclude Include="..\..\third_party\js-1.7\jsbit.h">
-      <Filter>third_party\SpiderMonkey\Header Files</Filter>
-    </ClInclude>
-    <ClInclude Include="..\..\third_party\js-1.7\jsbool.h">
-      <Filter>third_party\SpiderMonkey\Header Files</Filter>
-    </ClInclude>
-    <ClInclude Include="..\..\third_party\js-1.7\jsclist.h">
-      <Filter>third_party\SpiderMonkey\Header Files</Filter>
-    </ClInclude>
-    <ClInclude Include="..\..\third_party\js-1.7\jscntxt.h">
-      <Filter>third_party\SpiderMonkey\Header Files</Filter>
-    </ClInclude>
-    <ClInclude Include="..\..\third_party\js-1.7\jscompat.h">
-      <Filter>third_party\SpiderMonkey\Header Files</Filter>
-    </ClInclude>
-    <ClInclude Include="..\..\third_party\js-1.7\jsconfig.h">
-      <Filter>third_party\SpiderMonkey\Header Files</Filter>
-    </ClInclude>
-    <ClInclude Include="..\..\third_party\js-1.7\jscpucfg.h">
-      <Filter>third_party\SpiderMonkey\Header Files</Filter>
-    </ClInclude>
-    <ClInclude Include="..\..\third_party\js-1.7\jsdate.h">
-      <Filter>third_party\SpiderMonkey\Header Files</Filter>
-    </ClInclude>
-    <ClInclude Include="..\..\third_party\js-1.7\jsdbgapi.h">
-      <Filter>third_party\SpiderMonkey\Header Files</Filter>
-    </ClInclude>
-    <ClInclude Include="..\..\third_party\js-1.7\jsdhash.h">
-      <Filter>third_party\SpiderMonkey\Header Files</Filter>
-    </ClInclude>
-    <ClInclude Include="..\..\third_party\js-1.7\jsdtoa.h">
-      <Filter>third_party\SpiderMonkey\Header Files</Filter>
-    </ClInclude>
-    <ClInclude Include="..\..\third_party\js-1.7\jsemit.h">
-      <Filter>third_party\SpiderMonkey\Header Files</Filter>
-    </ClInclude>
-    <ClInclude Include="..\..\third_party\js-1.7\jsexn.h">
-      <Filter>third_party\SpiderMonkey\Header Files</Filter>
-    </ClInclude>
-    <ClInclude Include="..\..\third_party\js-1.7\jsfile.h">
-      <Filter>third_party\SpiderMonkey\Header Files</Filter>
-    </ClInclude>
-    <ClInclude Include="..\..\third_party\js-1.7\jsfun.h">
-      <Filter>third_party\SpiderMonkey\Header Files</Filter>
-    </ClInclude>
-    <ClInclude Include="..\..\third_party\js-1.7\jsgc.h">
-      <Filter>third_party\SpiderMonkey\Header Files</Filter>
-    </ClInclude>
-    <ClInclude Include="..\..\third_party\js-1.7\jshash.h">
-      <Filter>third_party\SpiderMonkey\Header Files</Filter>
-    </ClInclude>
-    <ClInclude Include="..\..\third_party\js-1.7\jsinterp.h">
-      <Filter>third_party\SpiderMonkey\Header Files</Filter>
-    </ClInclude>
-    <ClInclude Include="..\..\third_party\js-1.7\jsiter.h">
-      <Filter>third_party\SpiderMonkey\Header Files</Filter>
-    </ClInclude>
-    <ClInclude Include="..\..\third_party\js-1.7\jslibmath.h">
-      <Filter>third_party\SpiderMonkey\Header Files</Filter>
-    </ClInclude>
-    <ClInclude Include="..\..\third_party\js-1.7\jslock.h">
-      <Filter>third_party\SpiderMonkey\Header Files</Filter>
-    </ClInclude>
-    <ClInclude Include="..\..\third_party\js-1.7\jslong.h">
-      <Filter>third_party\SpiderMonkey\Header Files</Filter>
-    </ClInclude>
-    <ClInclude Include="..\..\third_party\js-1.7\jsmath.h">
-      <Filter>third_party\SpiderMonkey\Header Files</Filter>
-    </ClInclude>
-    <ClInclude Include="..\..\third_party\js-1.7\jsnum.h">
-      <Filter>third_party\SpiderMonkey\Header Files</Filter>
-    </ClInclude>
-    <ClInclude Include="..\..\third_party\js-1.7\jsobj.h">
-      <Filter>third_party\SpiderMonkey\Header Files</Filter>
-    </ClInclude>
-    <ClInclude Include="..\..\third_party\js-1.7\jsopcode.h">
-      <Filter>third_party\SpiderMonkey\Header Files</Filter>
-    </ClInclude>
-    <ClInclude Include="..\..\third_party\js-1.7\jsosdep.h">
-      <Filter>third_party\SpiderMonkey\Header Files</Filter>
-    </ClInclude>
-    <ClInclude Include="..\..\third_party\js-1.7\jsotypes.h">
-      <Filter>third_party\SpiderMonkey\Header Files</Filter>
-    </ClInclude>
-    <ClInclude Include="..\..\third_party\js-1.7\jsparse.h">
-      <Filter>third_party\SpiderMonkey\Header Files</Filter>
-    </ClInclude>
-    <ClInclude Include="..\..\third_party\js-1.7\jsprf.h">
-      <Filter>third_party\SpiderMonkey\Header Files</Filter>
-    </ClInclude>
-    <ClInclude Include="..\..\third_party\js-1.7\jsprvtd.h">
-      <Filter>third_party\SpiderMonkey\Header Files</Filter>
-    </ClInclude>
-    <ClInclude Include="..\..\third_party\js-1.7\jspubtd.h">
-      <Filter>third_party\SpiderMonkey\Header Files</Filter>
-    </ClInclude>
-    <ClInclude Include="..\..\third_party\js-1.7\jsregexp.h">
-      <Filter>third_party\SpiderMonkey\Header Files</Filter>
-    </ClInclude>
-    <ClInclude Include="..\..\third_party\js-1.7\jsscan.h">
-      <Filter>third_party\SpiderMonkey\Header Files</Filter>
-    </ClInclude>
-    <ClInclude Include="..\..\third_party\js-1.7\jsscope.h">
-      <Filter>third_party\SpiderMonkey\Header Files</Filter>
-    </ClInclude>
-    <ClInclude Include="..\..\third_party\js-1.7\jsscript.h">
-      <Filter>third_party\SpiderMonkey\Header Files</Filter>
-    </ClInclude>
-    <ClInclude Include="..\..\third_party\js-1.7\jsstddef.h">
-      <Filter>third_party\SpiderMonkey\Header Files</Filter>
-    </ClInclude>
-    <ClInclude Include="..\..\third_party\js-1.7\jsstr.h">
-      <Filter>third_party\SpiderMonkey\Header Files</Filter>
-    </ClInclude>
-    <ClInclude Include="..\..\third_party\js-1.7\jstypes.h">
-      <Filter>third_party\SpiderMonkey\Header Files</Filter>
-    </ClInclude>
-    <ClInclude Include="..\..\third_party\js-1.7\jsutil.h">
-      <Filter>third_party\SpiderMonkey\Header Files</Filter>
-    </ClInclude>
-    <ClInclude Include="..\..\third_party\js-1.7\jsxdrapi.h">
-      <Filter>third_party\SpiderMonkey\Header Files</Filter>
-    </ClInclude>
-    <ClInclude Include="..\..\third_party\js-1.7\jsxml.h">
-      <Filter>third_party\SpiderMonkey\Header Files</Filter>
-    </ClInclude>
-    <ClInclude Include="..\..\third_party\js-1.7\prmjtime.h">
-      <Filter>third_party\SpiderMonkey\Header Files</Filter>
-    </ClInclude>
-    <ClInclude Include="..\..\third_party\js-1.7\resource.h">
-      <Filter>third_party\SpiderMonkey\Header Files</Filter>
-    </ClInclude>
-    <ClInclude Include="..\util\signal_handlers.h">
-      <Filter>util\Header Files</Filter>
-    </ClInclude>
-    <ClInclude Include="..\util\histogram.h">
-      <Filter>util\Header Files</Filter>
-    </ClInclude>
-    <ClInclude Include="stats\service_stats.h">
-      <Filter>db\stats</Filter>
-    </ClInclude>
-    <ClInclude Include="lockstate.h">
-      <Filter>db\Header Files\e to n</Filter>
-    </ClInclude>
-    <ClInclude Include="ttl.h">
-      <Filter>db\Header Files\o to z</Filter>
-    </ClInclude>
-  </ItemGroup>
-  <ItemGroup>
-    <None Include="mongo.ico">
-      <Filter>db\Resource Files</Filter>
-    </None>
-    <None Include="..\util\mongoutils\README">
-      <Filter>util\mongoutils</Filter>
-    </None>
-    <None Include="..\..\third_party\js-1.7\jskeyword.tbl">
-      <Filter>third_party\SpiderMonkey\Header Files</Filter>
-    </None>
-    <None Include="..\..\third_party\js-1.7\jsopcode.tbl">
-      <Filter>third_party\SpiderMonkey\Header Files</Filter>
-    </None>
-  </ItemGroup>
-  <ItemGroup>
-    <Filter Include="db">
-      <UniqueIdentifier>{c666c392-87aa-4438-8e2a-e3b31442889f}</UniqueIdentifier>
-    </Filter>
-    <Filter Include="db\commands">
-      <UniqueIdentifier>{ecca6cd2-cb88-4e36-9bf4-21ca22bbc3e6}</UniqueIdentifier>
-    </Filter>
-    <Filter Include="db\Header Files">
-      <UniqueIdentifier>{3358f459-c103-4796-8950-e786af3dd61f}</UniqueIdentifier>
-    </Filter>
-    <Filter Include="db\Source Files">
-      <UniqueIdentifier>{00003152-6207-482e-90ed-5db13bd67552}</UniqueIdentifier>
-    </Filter>
-    <Filter Include="third_party">
-      <UniqueIdentifier>{1f6de053-9963-48b3-9ae5-c6c3cfd42b6e}</UniqueIdentifier>
-    </Filter>
-    <Filter Include="third_party\pcre">
-      <UniqueIdentifier>{108f083d-3e32-4e36-9780-36b1ee587860}</UniqueIdentifier>
-    </Filter>
-    <Filter Include="third_party\snappy">
-      <UniqueIdentifier>{bb99c086-7926-4f50-838d-f5f0c18397c0}</UniqueIdentifier>
-    </Filter>
-    <Filter Include="util">
-      <UniqueIdentifier>{95efa43e-738b-4f26-9022-e26bda6cc39d}</UniqueIdentifier>
-    </Filter>
-    <Filter Include="util\Header Files">
-      <UniqueIdentifier>{62421f8a-fd9e-4367-bce5-21ed840098d6}</UniqueIdentifier>
-    </Filter>
-    <Filter Include="util\Source Files">
-      <UniqueIdentifier>{a54110ab-ac5b-4254-8354-a422876822f1}</UniqueIdentifier>
-    </Filter>
-    <Filter Include="db\pipeline">
-      <UniqueIdentifier>{0bd38ec7-9c71-4c7e-b6a5-d40f393edc32}</UniqueIdentifier>
-    </Filter>
-    <Filter Include="client">
-      <UniqueIdentifier>{9d88cce6-3e5a-4c09-b946-2d1cb7718457}</UniqueIdentifier>
-    </Filter>
-    <Filter Include="db\geo">
-      <UniqueIdentifier>{084cc105-eb1d-4434-9007-34aa13380e51}</UniqueIdentifier>
-    </Filter>
-    <Filter Include="db\pipeline\Header Files">
-      <UniqueIdentifier>{2f8edb1a-8b8d-49a2-ad2b-54728ded90fd}</UniqueIdentifier>
-    </Filter>
-    <Filter Include="db\pipeline\Source Files">
-      <UniqueIdentifier>{01ea671b-3105-4231-ab31-c7a7ece3e894}</UniqueIdentifier>
-    </Filter>
-    <Filter Include="bson">
-      <UniqueIdentifier>{871be4c3-6d49-41de-8fab-8859419afb04}</UniqueIdentifier>
-    </Filter>
-    <Filter Include="bson\util">
-      <UniqueIdentifier>{d61e8b6c-a9dc-428e-89dc-3de4f8135b2a}</UniqueIdentifier>
-    </Filter>
-    <Filter Include="scripting">
-      <UniqueIdentifier>{32666365-62a8-428a-98ca-bffed31913b4}</UniqueIdentifier>
-    </Filter>
-    <Filter Include="util\mongoutils">
-      <UniqueIdentifier>{d5f10c04-aa00-4646-8163-b7244fc0f4e3}</UniqueIdentifier>
-    </Filter>
-    <Filter Include="s">
-      <UniqueIdentifier>{e5097a87-cb9a-4b3a-b109-7584110729a4}</UniqueIdentifier>
-    </Filter>
-    <Filter Include="db\repl">
-      <UniqueIdentifier>{7717e6b1-8b8f-4551-a1b2-6f73266b37b9}</UniqueIdentifier>
-    </Filter>
-    <Filter Include="db\ops">
-      <UniqueIdentifier>{56d52247-c819-4e2b-a12f-c7da24879860}</UniqueIdentifier>
-    </Filter>
-    <Filter Include="db\stats">
-      <UniqueIdentifier>{da58c1f7-ec48-4d5a-a63e-822a1f6f3900}</UniqueIdentifier>
-    </Filter>
-    <Filter Include="db\helpers">
-      <UniqueIdentifier>{38d78620-c5c4-498c-a44c-46e263e563df}</UniqueIdentifier>
-    </Filter>
-    <Filter Include="db\Resource Files">
-      <UniqueIdentifier>{d3338818-34d0-4575-96a7-917f44ba2f91}</UniqueIdentifier>
-    </Filter>
-    <Filter Include="Generated from JavaScript source">
-      <UniqueIdentifier>{8ebae71f-a9ac-40e9-bd91-49b05795f805}</UniqueIdentifier>
-    </Filter>
-    <Filter Include="util\net">
-      <UniqueIdentifier>{74bf499c-8890-436e-a1f9-8bbaf9d5799a}</UniqueIdentifier>
-    </Filter>
-    <Filter Include="util\web">
-      <UniqueIdentifier>{632cc03d-e07c-4c1c-9e01-455bd1b8d2f1}</UniqueIdentifier>
-    </Filter>
-    <Filter Include="util\concurrency">
-      <UniqueIdentifier>{97d24b2e-60a3-41d4-a9d5-97c05002e0a5}</UniqueIdentifier>
-    </Filter>
-    <Filter Include="db\modules">
-      <UniqueIdentifier>{787b60d2-85bd-44dd-9e9a-8d225053043d}</UniqueIdentifier>
-    </Filter>
-    <Filter Include="third_party\SpiderMonkey">
-      <UniqueIdentifier>{95737c65-b228-499d-b975-f4113dae1d0d}</UniqueIdentifier>
-    </Filter>
-    <Filter Include="third_party\SpiderMonkey\Header Files">
-      <UniqueIdentifier>{df1e6bfc-df51-47f2-ba76-a0d29ce7868e}</UniqueIdentifier>
-    </Filter>
-    <Filter Include="third_party\SpiderMonkey\Source Files">
-      <UniqueIdentifier>{c9802e7a-e40a-40cf-8a1d-6a2b946adc1a}</UniqueIdentifier>
-    </Filter>
-    <Filter Include="client\Header Files">
-      <UniqueIdentifier>{399d9b2d-32aa-4e16-b475-2e95c42c00ea}</UniqueIdentifier>
-    </Filter>
-    <Filter Include="client\Source Files">
-      <UniqueIdentifier>{83ca51e9-49da-4cb7-adcd-76fb8c14b314}</UniqueIdentifier>
-    </Filter>
-    <Filter Include="db\Header Files\a to d">
-      <UniqueIdentifier>{1b44ff17-fd93-40b9-aad2-c98f75486000}</UniqueIdentifier>
-    </Filter>
-    <Filter Include="db\Source Files\a to d">
-      <UniqueIdentifier>{d98fd563-5b9d-40a4-a45c-ef256f6abc5f}</UniqueIdentifier>
-    </Filter>
-    <Filter Include="db\Header Files\e to n">
-      <UniqueIdentifier>{ae462979-1397-4617-acd3-e25345d23225}</UniqueIdentifier>
-    </Filter>
-    <Filter Include="db\Source Files\e to n">
-      <UniqueIdentifier>{840d7ff5-8b79-4564-941e-867a2d69bbae}</UniqueIdentifier>
-    </Filter>
-    <Filter Include="db\Header Files\o to z">
-      <UniqueIdentifier>{7ba395b0-8909-45a0-b3eb-27be826cc3d6}</UniqueIdentifier>
-    </Filter>
-    <Filter Include="db\Source Files\o to z">
-      <UniqueIdentifier>{7fe0aa15-cf1b-47e0-9043-9fdcbe59d253}</UniqueIdentifier>
-    </Filter>
-  </ItemGroup>
-  <ItemGroup>
-    <Filter Include="Boost">
-      <UniqueIdentifier>{bdc5ddb3-807b-4ded-962d-45b196271d00}</UniqueIdentifier>
-    </Filter>
-  </ItemGroup>
-  <ItemGroup>
-    <ResourceCompile Include="db.rc">
-      <Filter>db\Resource Files</Filter>
-    </ResourceCompile>
-  </ItemGroup>
+<?xml version="1.0" encoding="utf-8"?>
+<Project ToolsVersion="4.0" xmlns="http://schemas.microsoft.com/developer/msbuild/2003">
+  <ItemGroup>
+    <ClCompile Include="..\util\compress.cpp">
+      <Filter>third_party\snappy</Filter>
+    </ClCompile>
+    <ClCompile Include="..\..\third_party\snappy\snappy-sinksource.cc">
+      <Filter>third_party\snappy</Filter>
+    </ClCompile>
+    <ClCompile Include="..\..\third_party\snappy\snappy.cc">
+      <Filter>third_party\snappy</Filter>
+    </ClCompile>
+    <ClCompile Include="..\..\third_party\pcre-8.30\pcreposix.c">
+      <Filter>third_party\pcre</Filter>
+    </ClCompile>
+    <ClCompile Include="..\..\third_party\pcre-8.30\pcre_chartables.c">
+      <Filter>third_party\pcre</Filter>
+    </ClCompile>
+    <ClCompile Include="..\..\third_party\pcre-8.30\pcre_compile.c">
+      <Filter>third_party\pcre</Filter>
+    </ClCompile>
+    <ClCompile Include="..\..\third_party\pcre-8.30\pcre_config.c">
+      <Filter>third_party\pcre</Filter>
+    </ClCompile>
+    <ClCompile Include="..\..\third_party\pcre-8.30\pcre_dfa_exec.c">
+      <Filter>third_party\pcre</Filter>
+    </ClCompile>
+    <ClCompile Include="..\..\third_party\pcre-8.30\pcre_exec.c">
+      <Filter>third_party\pcre</Filter>
+    </ClCompile>
+    <ClCompile Include="..\..\third_party\pcre-8.30\pcre_fullinfo.c">
+      <Filter>third_party\pcre</Filter>
+    </ClCompile>
+    <ClCompile Include="..\..\third_party\pcre-8.30\pcre_get.c">
+      <Filter>third_party\pcre</Filter>
+    </ClCompile>
+    <ClCompile Include="..\..\third_party\pcre-8.30\pcre_globals.c">
+      <Filter>third_party\pcre</Filter>
+    </ClCompile>
+    <ClCompile Include="..\..\third_party\pcre-8.30\pcre_maketables.c">
+      <Filter>third_party\pcre</Filter>
+    </ClCompile>
+    <ClCompile Include="..\..\third_party\pcre-8.30\pcre_newline.c">
+      <Filter>third_party\pcre</Filter>
+    </ClCompile>
+    <ClCompile Include="..\..\third_party\pcre-8.30\pcre_ord2utf8.c">
+      <Filter>third_party\pcre</Filter>
+    </ClCompile>
+    <ClCompile Include="..\..\third_party\pcre-8.30\pcre_refcount.c">
+      <Filter>third_party\pcre</Filter>
+    </ClCompile>
+    <ClCompile Include="..\..\third_party\pcre-8.30\pcre_scanner.cc">
+      <Filter>third_party\pcre</Filter>
+    </ClCompile>
+    <ClCompile Include="..\..\third_party\pcre-8.30\pcre_stringpiece.cc">
+      <Filter>third_party\pcre</Filter>
+    </ClCompile>
+    <ClCompile Include="..\..\third_party\pcre-8.30\pcre_study.c">
+      <Filter>third_party\pcre</Filter>
+    </ClCompile>
+    <ClCompile Include="..\..\third_party\pcre-8.30\pcre_tables.c">
+      <Filter>third_party\pcre</Filter>
+    </ClCompile>
+    <ClCompile Include="..\..\third_party\pcre-8.30\pcre_ucd.c">
+      <Filter>third_party\pcre</Filter>
+    </ClCompile>
+    <ClCompile Include="..\..\third_party\pcre-8.30\pcre_valid_utf8.c">
+      <Filter>third_party\pcre</Filter>
+    </ClCompile>
+    <ClCompile Include="..\..\third_party\pcre-8.30\pcre_version.c">
+      <Filter>third_party\pcre</Filter>
+    </ClCompile>
+    <ClCompile Include="..\..\third_party\pcre-8.30\pcre_xclass.c">
+      <Filter>third_party\pcre</Filter>
+    </ClCompile>
+    <ClCompile Include="..\..\third_party\pcre-8.30\pcrecpp.cc">
+      <Filter>third_party\pcre</Filter>
+    </ClCompile>
+    <ClCompile Include="..\..\third_party\boost\libs\system\src\error_code.cpp">
+      <Filter>Boost</Filter>
+    </ClCompile>
+    <ClCompile Include="..\..\third_party\boost\libs\thread\src\win32\thread.cpp">
+      <Filter>Boost</Filter>
+    </ClCompile>
+    <ClCompile Include="..\..\third_party\boost\libs\thread\src\win32\tss_dll.cpp">
+      <Filter>Boost</Filter>
+    </ClCompile>
+    <ClCompile Include="..\..\third_party\boost\libs\thread\src\win32\tss_pe.cpp">
+      <Filter>Boost</Filter>
+    </ClCompile>
+    <ClCompile Include="..\..\third_party\boost\libs\filesystem\v2\src\v2_operations.cpp">
+      <Filter>Boost</Filter>
+    </ClCompile>
+    <ClCompile Include="..\..\third_party\boost\libs\filesystem\v2\src\v2_path.cpp">
+      <Filter>Boost</Filter>
+    </ClCompile>
+    <ClCompile Include="..\..\third_party\boost\libs\filesystem\v2\src\v2_portability.cpp">
+      <Filter>Boost</Filter>
+    </ClCompile>
+    <ClCompile Include="..\..\third_party\boost\libs\filesystem\v3\src\codecvt_error_category.cpp">
+      <Filter>Boost</Filter>
+    </ClCompile>
+    <ClCompile Include="..\..\third_party\boost\libs\filesystem\v3\src\operations.cpp">
+      <Filter>Boost</Filter>
+    </ClCompile>
+    <ClCompile Include="..\..\third_party\boost\libs\filesystem\v3\src\path.cpp">
+      <Filter>Boost</Filter>
+    </ClCompile>
+    <ClCompile Include="..\..\third_party\boost\libs\filesystem\v3\src\path_traits.cpp">
+      <Filter>Boost</Filter>
+    </ClCompile>
+    <ClCompile Include="..\..\third_party\boost\libs\filesystem\v3\src\portability.cpp">
+      <Filter>Boost</Filter>
+    </ClCompile>
+    <ClCompile Include="..\..\third_party\boost\libs\filesystem\v3\src\unique_path.cpp">
+      <Filter>Boost</Filter>
+    </ClCompile>
+    <ClCompile Include="..\..\third_party\boost\libs\filesystem\v3\src\utf8_codecvt_facet.cpp">
+      <Filter>Boost</Filter>
+    </ClCompile>
+    <ClCompile Include="..\..\third_party\boost\libs\filesystem\v3\src\windows_file_codecvt.cpp">
+      <Filter>Boost</Filter>
+    </ClCompile>
+    <ClCompile Include="..\..\third_party\boost\libs\program_options\src\cmdline.cpp">
+      <Filter>Boost</Filter>
+    </ClCompile>
+    <ClCompile Include="..\..\third_party\boost\libs\program_options\src\config_file.cpp">
+      <Filter>Boost</Filter>
+    </ClCompile>
+    <ClCompile Include="..\..\third_party\boost\libs\program_options\src\convert.cpp">
+      <Filter>Boost</Filter>
+    </ClCompile>
+    <ClCompile Include="..\..\third_party\boost\libs\program_options\src\options_description.cpp">
+      <Filter>Boost</Filter>
+    </ClCompile>
+    <ClCompile Include="..\..\third_party\boost\libs\program_options\src\parsers.cpp">
+      <Filter>Boost</Filter>
+    </ClCompile>
+    <ClCompile Include="..\..\third_party\boost\libs\program_options\src\positional_options.cpp">
+      <Filter>Boost</Filter>
+    </ClCompile>
+    <ClCompile Include="..\..\third_party\boost\libs\program_options\src\split.cpp">
+      <Filter>Boost</Filter>
+    </ClCompile>
+    <ClCompile Include="..\..\third_party\boost\libs\program_options\src\utf8_codecvt_facet.cpp">
+      <Filter>Boost</Filter>
+    </ClCompile>
+    <ClCompile Include="..\..\third_party\boost\libs\program_options\src\value_semantic.cpp">
+      <Filter>Boost</Filter>
+    </ClCompile>
+    <ClCompile Include="..\..\third_party\boost\libs\program_options\src\variables_map.cpp">
+      <Filter>Boost</Filter>
+    </ClCompile>
+    <ClCompile Include="..\..\third_party\boost\libs\program_options\src\winmain.cpp">
+      <Filter>Boost</Filter>
+    </ClCompile>
+    <ClCompile Include="commands\fsync.cpp">
+      <Filter>db\commands</Filter>
+    </ClCompile>
+    <ClCompile Include="commands\cloud.cpp">
+      <Filter>db\commands</Filter>
+    </ClCompile>
+    <ClCompile Include="..\util\debug_util.cpp">
+      <Filter>util\Source Files</Filter>
+    </ClCompile>
+    <ClCompile Include="commands\distinct.cpp">
+      <Filter>db\commands</Filter>
+    </ClCompile>
+    <ClCompile Include="commands\document_source_cursor.cpp">
+      <Filter>db\commands</Filter>
+    </ClCompile>
+    <ClCompile Include="geo\2d.cpp">
+      <Filter>db\geo</Filter>
+    </ClCompile>
+    <ClCompile Include="pipeline\accumulator.cpp">
+      <Filter>db\pipeline\Source Files</Filter>
+    </ClCompile>
+    <ClCompile Include="pipeline\document_source_unwind.cpp">
+      <Filter>db\pipeline\Source Files</Filter>
+    </ClCompile>
+    <ClCompile Include="pipeline\accumulator_add_to_set.cpp">
+      <Filter>db\pipeline\Source Files</Filter>
+    </ClCompile>
+    <ClCompile Include="pipeline\accumulator_avg.cpp">
+      <Filter>db\pipeline\Source Files</Filter>
+    </ClCompile>
+    <ClCompile Include="pipeline\accumulator_first.cpp">
+      <Filter>db\pipeline\Source Files</Filter>
+    </ClCompile>
+    <ClCompile Include="pipeline\accumulator_last.cpp">
+      <Filter>db\pipeline\Source Files</Filter>
+    </ClCompile>
+    <ClCompile Include="pipeline\accumulator_min_max.cpp">
+      <Filter>db\pipeline\Source Files</Filter>
+    </ClCompile>
+    <ClCompile Include="pipeline\accumulator_push.cpp">
+      <Filter>db\pipeline\Source Files</Filter>
+    </ClCompile>
+    <ClCompile Include="pipeline\accumulator_single_value.cpp">
+      <Filter>db\pipeline\Source Files</Filter>
+    </ClCompile>
+    <ClCompile Include="pipeline\accumulator_sum.cpp">
+      <Filter>db\pipeline\Source Files</Filter>
+    </ClCompile>
+    <ClCompile Include="pipeline\doc_mem_monitor.cpp">
+      <Filter>db\pipeline\Source Files</Filter>
+    </ClCompile>
+    <ClCompile Include="pipeline\document.cpp">
+      <Filter>db\pipeline\Source Files</Filter>
+    </ClCompile>
+    <ClCompile Include="pipeline\document_source.cpp">
+      <Filter>db\pipeline\Source Files</Filter>
+    </ClCompile>
+    <ClCompile Include="pipeline\document_source_bson_array.cpp">
+      <Filter>db\pipeline\Source Files</Filter>
+    </ClCompile>
+    <ClCompile Include="pipeline\document_source_command_futures.cpp">
+      <Filter>db\pipeline\Source Files</Filter>
+    </ClCompile>
+    <ClCompile Include="pipeline\document_source_filter.cpp">
+      <Filter>db\pipeline\Source Files</Filter>
+    </ClCompile>
+    <ClCompile Include="pipeline\document_source_filter_base.cpp">
+      <Filter>db\pipeline\Source Files</Filter>
+    </ClCompile>
+    <ClCompile Include="pipeline\document_source_group.cpp">
+      <Filter>db\pipeline\Source Files</Filter>
+    </ClCompile>
+    <ClCompile Include="pipeline\document_source_limit.cpp">
+      <Filter>db\pipeline\Source Files</Filter>
+    </ClCompile>
+    <ClCompile Include="pipeline\document_source_match.cpp">
+      <Filter>db\pipeline\Source Files</Filter>
+    </ClCompile>
+    <ClCompile Include="pipeline\document_source_out.cpp">
+      <Filter>db\pipeline\Source Files</Filter>
+    </ClCompile>
+    <ClCompile Include="pipeline\document_source_project.cpp">
+      <Filter>db\pipeline\Source Files</Filter>
+    </ClCompile>
+    <ClCompile Include="pipeline\document_source_skip.cpp">
+      <Filter>db\pipeline\Source Files</Filter>
+    </ClCompile>
+    <ClCompile Include="pipeline\document_source_sort.cpp">
+      <Filter>db\pipeline\Source Files</Filter>
+    </ClCompile>
+    <ClCompile Include="..\util\alignedbuilder.cpp">
+      <Filter>util\Source Files</Filter>
+    </ClCompile>
+    <ClCompile Include="..\util\assert_util.cpp">
+      <Filter>util\Source Files</Filter>
+    </ClCompile>
+    <ClCompile Include="..\util\background.cpp">
+      <Filter>util\Source Files</Filter>
+    </ClCompile>
+    <ClCompile Include="..\util\base64.cpp">
+      <Filter>util\Source Files</Filter>
+    </ClCompile>
+    <ClCompile Include="..\scripting\bench.cpp">
+      <Filter>scripting</Filter>
+    </ClCompile>
+    <ClCompile Include="pipeline\builder.cpp">
+      <Filter>db\pipeline\Source Files</Filter>
+    </ClCompile>
+    <ClCompile Include="..\s\chunk.cpp">
+      <Filter>s</Filter>
+    </ClCompile>
+    <ClCompile Include="commands\cloud.cpp">
+      <Filter>db\commands</Filter>
+    </ClCompile>
+    <ClCompile Include="..\s\config.cpp">
+      <Filter>s</Filter>
+    </ClCompile>
+    <ClCompile Include="ops\count.cpp">
+      <Filter>db\ops</Filter>
+    </ClCompile>
+    <ClCompile Include="stats\counters.cpp">
+      <Filter>db\stats</Filter>
+    </ClCompile>
+    <ClCompile Include="..\s\d_chunk_manager.cpp">
+      <Filter>s</Filter>
+    </ClCompile>
+    <ClCompile Include="..\s\d_logic.cpp">
+      <Filter>s</Filter>
+    </ClCompile>
+    <ClCompile Include="..\s\d_migrate.cpp">
+      <Filter>s</Filter>
+    </ClCompile>
+    <ClCompile Include="..\s\d_split.cpp">
+      <Filter>s</Filter>
+    </ClCompile>
+    <ClCompile Include="repl\consensus.cpp">
+      <Filter>db\repl</Filter>
+    </ClCompile>
+    <ClCompile Include="..\s\d_state.cpp">
+      <Filter>s</Filter>
+    </ClCompile>
+    <ClCompile Include="..\s\d_writeback.cpp">
+      <Filter>s</Filter>
+    </ClCompile>
+    <ClCompile Include="..\s\default_version.cpp">
+      <Filter>s</Filter>
+    </ClCompile>
+    <ClCompile Include="ops\delete.cpp">
+      <Filter>db\ops</Filter>
+    </ClCompile>
+    <ClCompile Include="pipeline\dependency_tracker.cpp">
+      <Filter>db\pipeline\Source Files</Filter>
+    </ClCompile>
+    <ClCompile Include="..\scripting\engine.cpp">
+      <Filter>scripting</Filter>
+    </ClCompile>
+    <ClCompile Include="..\scripting\engine_spidermonkey.cpp">
+      <Filter>scripting</Filter>
+    </ClCompile>
+    <ClCompile Include="..\util\file_allocator.cpp">
+      <Filter>util\Source Files</Filter>
+    </ClCompile>
+    <ClCompile Include="pipeline\expression.cpp">
+      <Filter>db\pipeline\Source Files</Filter>
+    </ClCompile>
+    <ClCompile Include="pipeline\field_path.cpp">
+      <Filter>db\pipeline\Source Files</Filter>
+    </ClCompile>
+    <ClCompile Include="pipeline\expression_context.cpp">
+      <Filter>db\pipeline\Source Files</Filter>
+    </ClCompile>
+    <ClCompile Include="commands\find_and_modify.cpp">
+      <Filter>db\commands</Filter>
+    </ClCompile>
+    <ClCompile Include="..\s\grid.cpp">
+      <Filter>s</Filter>
+    </ClCompile>
+    <ClCompile Include="commands\group.cpp">
+      <Filter>db\commands</Filter>
+    </ClCompile>
+    <ClCompile Include="geo\haystack.cpp">
+      <Filter>db\geo</Filter>
+    </ClCompile>
+    <ClCompile Include="repl\health.cpp">
+      <Filter>db\repl</Filter>
+    </ClCompile>
+    <ClCompile Include="repl\heartbeat.cpp">
+      <Filter>db\repl</Filter>
+    </ClCompile>
+    <ClCompile Include="..\util\net\httpclient.cpp">
+      <Filter>util\net</Filter>
+    </ClCompile>
+    <ClCompile Include="..\util\intrusive_counter.cpp">
+      <Filter>util\Source Files</Filter>
+    </ClCompile>
+    <ClCompile Include="commands\isself.cpp">
+      <Filter>db\commands</Filter>
+    </ClCompile>
+    <ClCompile Include="repl\manager.cpp">
+      <Filter>db\repl</Filter>
+    </ClCompile>
+    <ClCompile Include="..\util\net\listen.cpp">
+      <Filter>util\net</Filter>
+    </ClCompile>
+    <ClCompile Include="..\util\logfile.cpp">
+      <Filter>util\Source Files</Filter>
+    </ClCompile>
+    <ClCompile Include="..\util\log.cpp">
+      <Filter>util\Source Files</Filter>
+    </ClCompile>
+    <ClCompile Include="..\util\net\message.cpp">
+      <Filter>util\net</Filter>
+    </ClCompile>
+    <ClCompile Include="..\util\net\message_port.cpp">
+      <Filter>util\net</Filter>
+    </ClCompile>
+    <ClCompile Include="..\util\net\message_server_port.cpp">
+      <Filter>util\net</Filter>
+    </ClCompile>
+    <ClCompile Include="..\util\net\miniwebserver.cpp">
+      <Filter>util\net</Filter>
+    </ClCompile>
+    <ClCompile Include="..\util\md5main.cpp">
+      <Filter>util\Source Files</Filter>
+    </ClCompile>
+    <ClCompile Include="..\util\md5.cpp">
+      <Filter>util\Source Files</Filter>
+    </ClCompile>
+    <ClCompile Include="modules\mms.cpp">
+      <Filter>db\modules</Filter>
+    </ClCompile>
+    <ClCompile Include="..\util\mmap.cpp">
+      <Filter>util\Source Files</Filter>
+    </ClCompile>
+    <ClCompile Include="..\util\mmap_win.cpp">
+      <Filter>util\Source Files</Filter>
+    </ClCompile>
+    <ClCompile Include="..\shell\mongo.cpp">
+      <Filter>Generated from JavaScript source</Filter>
+    </ClCompile>
+    <ClCompile Include="commands\mr.cpp">
+      <Filter>db\commands</Filter>
+    </ClCompile>
+    <ClCompile Include="..\bson\oid.cpp">
+      <Filter>bson</Filter>
+    </ClCompile>
+    <ClCompile Include="..\util\ntservice.cpp">
+      <Filter>util\Source Files</Filter>
+    </ClCompile>
+    <ClCompile Include="..\pch.cpp" />
+    <ClCompile Include="commands\pipeline.cpp">
+      <Filter>db\commands</Filter>
+    </ClCompile>
+    <ClCompile Include="commands\pipeline_command.cpp">
+      <Filter>db\commands</Filter>
+    </ClCompile>
+    <ClCompile Include="commands\pipeline_d.cpp">
+      <Filter>db\commands</Filter>
+    </ClCompile>
+    <ClCompile Include="..\util\processinfo.cpp">
+      <Filter>util\Source Files</Filter>
+    </ClCompile>
+    <ClCompile Include="..\util\progress_meter.cpp">
+      <Filter>util\Source Files</Filter>
+    </ClCompile>
+    <ClCompile Include="..\util\processinfo_win32.cpp">
+      <Filter>util\Source Files</Filter>
+    </ClCompile>
+    <ClCompile Include="ops\query.cpp">
+      <Filter>db\ops</Filter>
+    </ClCompile>
+    <ClCompile Include="..\util\ramlog.cpp">
+      <Filter>util\Source Files</Filter>
+    </ClCompile>
+    <ClCompile Include="repl\replset_commands.cpp">
+      <Filter>db\repl</Filter>
+    </ClCompile>
+    <ClCompile Include="..\client\connpool.cpp">
+      <Filter>client\Source Files</Filter>
+    </ClCompile>
+    <ClCompile Include="..\client\parallel.cpp">
+      <Filter>client\Source Files</Filter>
+    </ClCompile>
+    <ClCompile Include="..\client\dbclient.cpp">
+      <Filter>client\Source Files</Filter>
+    </ClCompile>
+    <ClCompile Include="..\client\dbclient_rs.cpp">
+      <Filter>client\Source Files</Filter>
+    </ClCompile>
+    <ClCompile Include="..\client\dbclientcursor.cpp">
+      <Filter>client\Source Files</Filter>
+    </ClCompile>
+    <ClCompile Include="..\client\distlock.cpp">
+      <Filter>client\Source Files</Filter>
+    </ClCompile>
+    <ClCompile Include="..\client\model.cpp">
+      <Filter>client\Source Files</Filter>
+    </ClCompile>
+    <ClCompile Include="repl\rs.cpp">
+      <Filter>db\repl</Filter>
+    </ClCompile>
+    <ClCompile Include="repl\rs_config.cpp">
+      <Filter>db\repl</Filter>
+    </ClCompile>
+    <ClCompile Include="repl\rs_initialsync.cpp">
+      <Filter>db\repl</Filter>
+    </ClCompile>
+    <ClCompile Include="repl\rs_initiate.cpp">
+      <Filter>db\repl</Filter>
+    </ClCompile>
+    <ClCompile Include="repl\rs_rollback.cpp">
+      <Filter>db\repl</Filter>
+    </ClCompile>
+    <ClCompile Include="repl\rs_sync.cpp">
+      <Filter>db\repl</Filter>
+    </ClCompile>
+    <ClCompile Include="..\util\concurrency\rwlockimpl.cpp">
+      <Filter>util\concurrency</Filter>
+    </ClCompile>
+    <ClCompile Include="..\s\shardkey.cpp">
+      <Filter>s</Filter>
+    </ClCompile>
+    <ClCompile Include="..\s\shard.cpp">
+      <Filter>s</Filter>
+    </ClCompile>
+    <ClCompile Include="..\s\shardconnection.cpp">
+      <Filter>s</Filter>
+    </ClCompile>
+    <ClCompile Include="stats\snapshots.cpp">
+      <Filter>db\stats</Filter>
+    </ClCompile>
+    <ClCompile Include="..\util\net\sock.cpp">
+      <Filter>util\net</Filter>
+    </ClCompile>
+    <ClCompile Include="..\util\concurrency\spin_lock.cpp">
+      <Filter>util\concurrency</Filter>
+    </ClCompile>
+    <ClCompile Include="..\util\stacktrace.cpp">
+      <Filter>util\Source Files</Filter>
+    </ClCompile>
+    <ClCompile Include="..\util\startup_test.cpp">
+      <Filter>util\Source Files</Filter>
+    </ClCompile>
+    <ClCompile Include="..\util\concurrency\synchronization.cpp">
+      <Filter>util\concurrency</Filter>
+    </ClCompile>
+    <ClCompile Include="..\util\concurrency\task.cpp">
+      <Filter>util\concurrency</Filter>
+    </ClCompile>
+    <ClCompile Include="..\util\stringutils.cpp">
+      <Filter>util\Source Files</Filter>
+    </ClCompile>
+    <ClCompile Include="..\util\systeminfo_win32.cpp">
+      <Filter>util\Source Files</Filter>
+    </ClCompile>
+    <ClCompile Include="..\client\syncclusterconnection.cpp">
+      <Filter>client\Source Files</Filter>
+    </ClCompile>
+    <ClCompile Include="..\util\concurrency\thread_pool.cpp">
+      <Filter>util\concurrency</Filter>
+    </ClCompile>
+    <ClCompile Include="..\util\text.cpp">
+      <Filter>util\Source Files</Filter>
+    </ClCompile>
+    <ClCompile Include="stats\top.cpp">
+      <Filter>db\stats</Filter>
+    </ClCompile>
+    <ClCompile Include="ops\update.cpp">
+      <Filter>db\ops</Filter>
+    </ClCompile>
+    <ClCompile Include="..\util\timer.cpp">
+      <Filter>util\Source Files</Filter>
+    </ClCompile>
+    <ClCompile Include="..\util\trace.cpp">
+      <Filter>util\Source Files</Filter>
+    </ClCompile>
+    <ClCompile Include="..\scripting\utils.cpp">
+      <Filter>scripting</Filter>
+    </ClCompile>
+    <ClCompile Include="..\util\concurrency\vars.cpp">
+      <Filter>util\concurrency</Filter>
+    </ClCompile>
+    <ClCompile Include="pipeline\value.cpp">
+      <Filter>db\pipeline\Source Files</Filter>
+    </ClCompile>
+    <ClCompile Include="..\util\version.cpp">
+      <Filter>util\Source Files</Filter>
+    </ClCompile>
+    <ClCompile Include="..\util\util.cpp">
+      <Filter>util\Source Files</Filter>
+    </ClCompile>
+    <ClCompile Include="btree.cpp">
+      <Filter>db\Source Files\a to d</Filter>
+    </ClCompile>
+    <ClCompile Include="durop.cpp">
+      <Filter>db\Source Files\a to d</Filter>
+    </ClCompile>
+    <ClCompile Include="btreebuilder.cpp">
+      <Filter>db\Source Files\a to d</Filter>
+    </ClCompile>
+    <ClCompile Include="btreecursor.cpp">
+      <Filter>db\Source Files\a to d</Filter>
+    </ClCompile>
+    <ClCompile Include="cap.cpp">
+      <Filter>db\Source Files\a to d</Filter>
+    </ClCompile>
+    <ClCompile Include="client.cpp">
+      <Filter>db\Source Files\a to d</Filter>
+    </ClCompile>
+    <ClCompile Include="clientcursor.cpp">
+      <Filter>db\Source Files\a to d</Filter>
+    </ClCompile>
+    <ClCompile Include="cloner.cpp">
+      <Filter>db\Source Files\a to d</Filter>
+    </ClCompile>
+    <ClCompile Include="cmdline.cpp">
+      <Filter>db\Source Files\a to d</Filter>
+    </ClCompile>
+    <ClCompile Include="commands.cpp">
+      <Filter>db\Source Files\a to d</Filter>
+    </ClCompile>
+    <ClCompile Include="common.cpp">
+      <Filter>db\Source Files\a to d</Filter>
+    </ClCompile>
+    <ClCompile Include="compact.cpp">
+      <Filter>db\Source Files\a to d</Filter>
+    </ClCompile>
+    <ClCompile Include="curop.cpp">
+      <Filter>db\Source Files\a to d</Filter>
+    </ClCompile>
+    <ClCompile Include="cursor.cpp">
+      <Filter>db\Source Files\a to d</Filter>
+    </ClCompile>
+    <ClCompile Include="d_concurrency.cpp">
+      <Filter>db\Source Files\a to d</Filter>
+    </ClCompile>
+    <ClCompile Include="d_globals.cpp">
+      <Filter>db\Source Files\a to d</Filter>
+    </ClCompile>
+    <ClCompile Include="database.cpp">
+      <Filter>db\Source Files\a to d</Filter>
+    </ClCompile>
+    <ClCompile Include="db.cpp">
+      <Filter>db\Source Files\a to d</Filter>
+    </ClCompile>
+    <ClCompile Include="dbcommands.cpp">
+      <Filter>db\Source Files\a to d</Filter>
+    </ClCompile>
+    <ClCompile Include="dbcommands_admin.cpp">
+      <Filter>db\Source Files\a to d</Filter>
+    </ClCompile>
+    <ClCompile Include="dbcommands_generic.cpp">
+      <Filter>db\Source Files\a to d</Filter>
+    </ClCompile>
+    <ClCompile Include="dbeval.cpp">
+      <Filter>db\Source Files\a to d</Filter>
+    </ClCompile>
+    <ClCompile Include="dbhelpers.cpp">
+      <Filter>db\Source Files\a to d</Filter>
+    </ClCompile>
+    <ClCompile Include="dbmessage.cpp">
+      <Filter>db\Source Files\a to d</Filter>
+    </ClCompile>
+    <ClCompile Include="dbwebserver.cpp">
+      <Filter>db\Source Files\a to d</Filter>
+    </ClCompile>
+    <ClCompile Include="dur.cpp">
+      <Filter>db\Source Files\a to d</Filter>
+    </ClCompile>
+    <ClCompile Include="dur_commitjob.cpp">
+      <Filter>db\Source Files\a to d</Filter>
+    </ClCompile>
+    <ClCompile Include="dur_journal.cpp">
+      <Filter>db\Source Files\a to d</Filter>
+    </ClCompile>
+    <ClCompile Include="dur_preplogbuffer.cpp">
+      <Filter>db\Source Files\a to d</Filter>
+    </ClCompile>
+    <ClCompile Include="dur_recover.cpp">
+      <Filter>db\Source Files\a to d</Filter>
+    </ClCompile>
+    <ClCompile Include="dur_writetodatafiles.cpp">
+      <Filter>db\Source Files\a to d</Filter>
+    </ClCompile>
+    <ClCompile Include="explain.cpp">
+      <Filter>db\Source Files\e to n</Filter>
+    </ClCompile>
+    <ClCompile Include="nonce.cpp">
+      <Filter>db\Source Files\e to n</Filter>
+    </ClCompile>
+    <ClCompile Include="extsort.cpp">
+      <Filter>db\Source Files\e to n</Filter>
+    </ClCompile>
+    <ClCompile Include="index.cpp">
+      <Filter>db\Source Files\e to n</Filter>
+    </ClCompile>
+    <ClCompile Include="indexkey.cpp">
+      <Filter>db\Source Files\e to n</Filter>
+    </ClCompile>
+    <ClCompile Include="instance.cpp">
+      <Filter>db\Source Files\e to n</Filter>
+    </ClCompile>
+    <ClCompile Include="interrupt_status_mongod.cpp">
+      <Filter>db\Source Files\e to n</Filter>
+    </ClCompile>
+    <ClCompile Include="introspect.cpp">
+      <Filter>db\Source Files\e to n</Filter>
+    </ClCompile>
+    <ClCompile Include="jsobj.cpp">
+      <Filter>db\Source Files\e to n</Filter>
+    </ClCompile>
+    <ClCompile Include="json.cpp">
+      <Filter>db\Source Files\e to n</Filter>
+    </ClCompile>
+    <ClCompile Include="key.cpp">
+      <Filter>db\Source Files\e to n</Filter>
+    </ClCompile>
+    <ClCompile Include="lasterror.cpp">
+      <Filter>db\Source Files\e to n</Filter>
+    </ClCompile>
+    <ClCompile Include="matcher.cpp">
+      <Filter>db\Source Files\e to n</Filter>
+    </ClCompile>
+    <ClCompile Include="matcher_covered.cpp">
+      <Filter>db\Source Files\e to n</Filter>
+    </ClCompile>
+    <ClCompile Include="memconcept.cpp">
+      <Filter>db\Source Files\e to n</Filter>
+    </ClCompile>
+    <ClCompile Include="module.cpp">
+      <Filter>db\Source Files\e to n</Filter>
+    </ClCompile>
+    <ClCompile Include="mongommf.cpp">
+      <Filter>db\Source Files\e to n</Filter>
+    </ClCompile>
+    <ClCompile Include="namespace.cpp">
+      <Filter>db\Source Files\e to n</Filter>
+    </ClCompile>
+    <ClCompile Include="namespace_details.cpp">
+      <Filter>db\Source Files\e to n</Filter>
+    </ClCompile>
+    <ClCompile Include="oplog.cpp">
+      <Filter>db\Source Files\o to z</Filter>
+    </ClCompile>
+    <ClCompile Include="tests.cpp">
+      <Filter>db\Source Files\o to z</Filter>
+    </ClCompile>
+    <ClCompile Include="pagefault.cpp">
+      <Filter>db\Source Files\o to z</Filter>
+    </ClCompile>
+    <ClCompile Include="pdfile.cpp">
+      <Filter>db\Source Files\o to z</Filter>
+    </ClCompile>
+    <ClCompile Include="projection.cpp">
+      <Filter>db\Source Files\o to z</Filter>
+    </ClCompile>
+    <ClCompile Include="queryoptimizer.cpp">
+      <Filter>db\Source Files\o to z</Filter>
+    </ClCompile>
+    <ClCompile Include="queryoptimizercursorimpl.cpp">
+      <Filter>db\Source Files\o to z</Filter>
+    </ClCompile>
+    <ClCompile Include="querypattern.cpp">
+      <Filter>db\Source Files\o to z</Filter>
+    </ClCompile>
+    <ClCompile Include="queryutil.cpp">
+      <Filter>db\Source Files\o to z</Filter>
+    </ClCompile>
+    <ClCompile Include="record.cpp">
+      <Filter>db\Source Files\o to z</Filter>
+    </ClCompile>
+    <ClCompile Include="repl.cpp">
+      <Filter>db\Source Files\o to z</Filter>
+    </ClCompile>
+    <ClCompile Include="repl_block.cpp">
+      <Filter>db\Source Files\o to z</Filter>
+    </ClCompile>
+    <ClCompile Include="restapi.cpp">
+      <Filter>db\Source Files\o to z</Filter>
+    </ClCompile>
+    <ClCompile Include="scanandorder.cpp">
+      <Filter>db\Source Files\o to z</Filter>
+    </ClCompile>
+    <ClCompile Include="security.cpp">
+      <Filter>db\Source Files\o to z</Filter>
+    </ClCompile>
+    <ClCompile Include="security_commands.cpp">
+      <Filter>db\Source Files\o to z</Filter>
+    </ClCompile>
+    <ClCompile Include="security_common.cpp">
+      <Filter>db\Source Files\o to z</Filter>
+    </ClCompile>
+    <ClCompile Include="..\..\third_party\js-1.7\jsapi.c">
+      <Filter>third_party\SpiderMonkey\Source Files</Filter>
+    </ClCompile>
+    <ClCompile Include="..\..\third_party\js-1.7\jsarena.c">
+      <Filter>third_party\SpiderMonkey\Source Files</Filter>
+    </ClCompile>
+    <ClCompile Include="..\..\third_party\js-1.7\jsarray.c">
+      <Filter>third_party\SpiderMonkey\Source Files</Filter>
+    </ClCompile>
+    <ClCompile Include="..\..\third_party\js-1.7\jsatom.c">
+      <Filter>third_party\SpiderMonkey\Source Files</Filter>
+    </ClCompile>
+    <ClCompile Include="..\..\third_party\js-1.7\jsbool.c">
+      <Filter>third_party\SpiderMonkey\Source Files</Filter>
+    </ClCompile>
+    <ClCompile Include="..\..\third_party\js-1.7\jscntxt.c">
+      <Filter>third_party\SpiderMonkey\Source Files</Filter>
+    </ClCompile>
+    <ClCompile Include="..\..\third_party\js-1.7\jsdate.c">
+      <Filter>third_party\SpiderMonkey\Source Files</Filter>
+    </ClCompile>
+    <ClCompile Include="..\..\third_party\js-1.7\jsdbgapi.c">
+      <Filter>third_party\SpiderMonkey\Source Files</Filter>
+    </ClCompile>
+    <ClCompile Include="..\..\third_party\js-1.7\jsdhash.c">
+      <Filter>third_party\SpiderMonkey\Source Files</Filter>
+    </ClCompile>
+    <ClCompile Include="..\..\third_party\js-1.7\jsdtoa.c">
+      <Filter>third_party\SpiderMonkey\Source Files</Filter>
+    </ClCompile>
+    <ClCompile Include="..\..\third_party\js-1.7\jsemit.c">
+      <Filter>third_party\SpiderMonkey\Source Files</Filter>
+    </ClCompile>
+    <ClCompile Include="..\..\third_party\js-1.7\jsexn.c">
+      <Filter>third_party\SpiderMonkey\Source Files</Filter>
+    </ClCompile>
+    <ClCompile Include="..\..\third_party\js-1.7\jsfun.c">
+      <Filter>third_party\SpiderMonkey\Source Files</Filter>
+    </ClCompile>
+    <ClCompile Include="..\..\third_party\js-1.7\jsgc.c">
+      <Filter>third_party\SpiderMonkey\Source Files</Filter>
+    </ClCompile>
+    <ClCompile Include="..\..\third_party\js-1.7\jshash.c">
+      <Filter>third_party\SpiderMonkey\Source Files</Filter>
+    </ClCompile>
+    <ClCompile Include="..\..\third_party\js-1.7\jsinterp.c">
+      <Filter>third_party\SpiderMonkey\Source Files</Filter>
+    </ClCompile>
+    <ClCompile Include="..\..\third_party\js-1.7\jsiter.c">
+      <Filter>third_party\SpiderMonkey\Source Files</Filter>
+    </ClCompile>
+    <ClCompile Include="..\..\third_party\js-1.7\jslock.c">
+      <Filter>third_party\SpiderMonkey\Source Files</Filter>
+    </ClCompile>
+    <ClCompile Include="..\..\third_party\js-1.7\jslog2.c">
+      <Filter>third_party\SpiderMonkey\Source Files</Filter>
+    </ClCompile>
+    <ClCompile Include="..\..\third_party\js-1.7\jslong.c">
+      <Filter>third_party\SpiderMonkey\Source Files</Filter>
+    </ClCompile>
+    <ClCompile Include="..\..\third_party\js-1.7\jsmath.c">
+      <Filter>third_party\SpiderMonkey\Source Files</Filter>
+    </ClCompile>
+    <ClCompile Include="..\..\third_party\js-1.7\jsnum.c">
+      <Filter>third_party\SpiderMonkey\Source Files</Filter>
+    </ClCompile>
+    <ClCompile Include="..\..\third_party\js-1.7\jsobj.c">
+      <Filter>third_party\SpiderMonkey\Source Files</Filter>
+    </ClCompile>
+    <ClCompile Include="..\..\third_party\js-1.7\jsopcode.c">
+      <Filter>third_party\SpiderMonkey\Source Files</Filter>
+    </ClCompile>
+    <ClCompile Include="..\..\third_party\js-1.7\jsparse.c">
+      <Filter>third_party\SpiderMonkey\Source Files</Filter>
+    </ClCompile>
+    <ClCompile Include="..\..\third_party\js-1.7\jsprf.c">
+      <Filter>third_party\SpiderMonkey\Source Files</Filter>
+    </ClCompile>
+    <ClCompile Include="..\..\third_party\js-1.7\jsregexp.c">
+      <Filter>third_party\SpiderMonkey\Source Files</Filter>
+    </ClCompile>
+    <ClCompile Include="..\..\third_party\js-1.7\jsscan.c">
+      <Filter>third_party\SpiderMonkey\Source Files</Filter>
+    </ClCompile>
+    <ClCompile Include="..\..\third_party\js-1.7\jsscope.c">
+      <Filter>third_party\SpiderMonkey\Source Files</Filter>
+    </ClCompile>
+    <ClCompile Include="..\..\third_party\js-1.7\jsscript.c">
+      <Filter>third_party\SpiderMonkey\Source Files</Filter>
+    </ClCompile>
+    <ClCompile Include="..\..\third_party\js-1.7\jsstr.c">
+      <Filter>third_party\SpiderMonkey\Source Files</Filter>
+    </ClCompile>
+    <ClCompile Include="..\..\third_party\js-1.7\jsutil.c">
+      <Filter>third_party\SpiderMonkey\Source Files</Filter>
+    </ClCompile>
+    <ClCompile Include="..\..\third_party\js-1.7\jsxdrapi.c">
+      <Filter>third_party\SpiderMonkey\Source Files</Filter>
+    </ClCompile>
+    <ClCompile Include="..\..\third_party\js-1.7\jsxml.c">
+      <Filter>third_party\SpiderMonkey\Source Files</Filter>
+    </ClCompile>
+    <ClCompile Include="..\..\third_party\js-1.7\prmjtime.c">
+      <Filter>third_party\SpiderMonkey\Source Files</Filter>
+    </ClCompile>
+    <ClCompile Include="btreebuilder.cpp">
+      <Filter>db\Source Files\a to d</Filter>
+    </ClCompile>
+    <ClCompile Include="..\util\signal_handlers.cpp">
+      <Filter>util\Source Files</Filter>
+    </ClCompile>
+    <ClCompile Include="..\client\distlock_test.cpp">
+      <Filter>client\Source Files</Filter>
+    </ClCompile>
+    <ClCompile Include="driverHelpers.cpp">
+      <Filter>db\Source Files\a to d</Filter>
+    </ClCompile>
+    <ClCompile Include="..\util\histogram.cpp">
+      <Filter>util\Source Files</Filter>
+    </ClCompile>
+    <ClCompile Include="stats\service_stats.cpp">
+      <Filter>db\stats</Filter>
+    </ClCompile>
+    <ClCompile Include="lockstat.cpp">
+      <Filter>db\Source Files\e to n</Filter>
+    </ClCompile>
+    <ClCompile Include="lockstate.cpp">
+      <Filter>db\Source Files\e to n</Filter>
+    </ClCompile>
+    <ClCompile Include="..\util\time_support.cpp">
+      <Filter>util</Filter>
+    </ClCompile>
+    <ClCompile Include="ttl.cpp">
+    </ClCompile>
+  </ItemGroup>
+  <ItemGroup>
+    <ClInclude Include="..\targetver.h" />
+    <ClInclude Include="..\..\third_party\snappy\config.h">
+      <Filter>third_party\snappy</Filter>
+    </ClInclude>
+    <ClInclude Include="..\..\third_party\snappy\snappy.h">
+      <Filter>third_party\snappy</Filter>
+    </ClInclude>
+    <ClInclude Include="..\..\third_party\pcre-8.30\pcre.h">
+      <Filter>third_party\pcre</Filter>
+    </ClInclude>
+    <ClInclude Include="..\..\third_party\pcre-8.30\config.h">
+      <Filter>third_party\pcre</Filter>
+    </ClInclude>
+    <ClInclude Include="pipeline\accumulator.h">
+      <Filter>db\pipeline\Header Files</Filter>
+    </ClInclude>
+    <ClInclude Include="pipeline\dependency_tracker.h">
+      <Filter>db\pipeline\Header Files</Filter>
+    </ClInclude>
+    <ClInclude Include="pipeline\doc_mem_monitor.h">
+      <Filter>db\pipeline\Header Files</Filter>
+    </ClInclude>
+    <ClInclude Include="pipeline\document.h">
+      <Filter>db\pipeline\Header Files</Filter>
+    </ClInclude>
+    <ClInclude Include="pipeline\document_source.h">
+      <Filter>db\pipeline\Header Files</Filter>
+    </ClInclude>
+    <ClInclude Include="..\util\alignedbuilder.h">
+      <Filter>util\Header Files</Filter>
+    </ClInclude>
+    <ClInclude Include="..\util\allocator.h">
+      <Filter>util\Header Files</Filter>
+    </ClInclude>
+    <ClInclude Include="..\util\array.h">
+      <Filter>util\Header Files</Filter>
+    </ClInclude>
+    <ClInclude Include="..\util\assert_util.h">
+      <Filter>util\Header Files</Filter>
+    </ClInclude>
+    <ClInclude Include="..\bson\util\atomic_int.h">
+      <Filter>bson\util</Filter>
+    </ClInclude>
+    <ClInclude Include="..\util\background.h">
+      <Filter>util\Header Files</Filter>
+    </ClInclude>
+    <ClInclude Include="..\util\base64.h">
+      <Filter>util\Header Files</Filter>
+    </ClInclude>
+    <ClInclude Include="..\bson\bson-inl.h">
+      <Filter>bson</Filter>
+    </ClInclude>
+    <ClInclude Include="..\bson\bson.h">
+      <Filter>bson</Filter>
+    </ClInclude>
+    <ClInclude Include="..\bson\bson_db.h">
+      <Filter>bson</Filter>
+    </ClInclude>
+    <ClInclude Include="..\bson\bsontypes.h">
+      <Filter>bson</Filter>
+    </ClInclude>
+    <ClInclude Include="..\bson\bsonelement.h">
+      <Filter>bson</Filter>
+    </ClInclude>
+    <ClInclude Include="..\bson\bsoninlines.h">
+      <Filter>bson</Filter>
+    </ClInclude>
+    <ClInclude Include="..\bson\bsonmisc.h">
+      <Filter>bson</Filter>
+    </ClInclude>
+    <ClInclude Include="..\bson\bsonobj.h">
+      <Filter>bson</Filter>
+    </ClInclude>
+    <ClInclude Include="..\bson\bsonobjbuilder.h">
+      <Filter>bson</Filter>
+    </ClInclude>
+    <ClInclude Include="..\bson\bsonobjiterator.h">
+      <Filter>bson</Filter>
+    </ClInclude>
+    <ClInclude Include="..\bson\util\builder.h">
+      <Filter>bson\util</Filter>
+    </ClInclude>
+    <ClInclude Include="..\util\mongoutils\checksum.h">
+      <Filter>util\mongoutils</Filter>
+    </ClInclude>
+    <ClInclude Include="..\util\builder.h">
+      <Filter>util\Header Files</Filter>
+    </ClInclude>
+    <ClInclude Include="repl\connections.h">
+      <Filter>db\repl</Filter>
+    </ClInclude>
+    <ClInclude Include="geo\core.h">
+      <Filter>db\geo</Filter>
+    </ClInclude>
+    <ClInclude Include="ops\count.h">
+      <Filter>db\ops</Filter>
+    </ClInclude>
+    <ClInclude Include="stats\counters.h">
+      <Filter>db\stats</Filter>
+    </ClInclude>
+    <ClInclude Include="..\s\d_logic.h">
+      <Filter>s</Filter>
+    </ClInclude>
+    <ClInclude Include="pipeline\builder.h">
+      <Filter>db\pipeline\Header Files</Filter>
+    </ClInclude>
+    <ClInclude Include="helpers\dblogger.h">
+      <Filter>db\helpers</Filter>
+    </ClInclude>
+    <ClInclude Include="..\util\debug_util.h">
+      <Filter>util\Header Files</Filter>
+    </ClInclude>
+    <ClInclude Include="ops\delete.h">
+      <Filter>db\ops</Filter>
+    </ClInclude>
+    <ClInclude Include="..\scripting\engine.h">
+      <Filter>scripting</Filter>
+    </ClInclude>
+    <ClInclude Include="..\scripting\engine_v8.h">
+      <Filter>scripting</Filter>
+    </ClInclude>
+    <ClInclude Include="..\scripting\engine_spidermonkey.h">
+      <Filter>scripting</Filter>
+    </ClInclude>
+    <ClInclude Include="..\util\embedded_builder.h">
+      <Filter>util\Header Files</Filter>
+    </ClInclude>
+    <ClInclude Include="..\util\file.h">
+      <Filter>util\Header Files</Filter>
+    </ClInclude>
+    <ClInclude Include="..\util\file_allocator.h">
+      <Filter>util\Header Files</Filter>
+    </ClInclude>
+    <ClInclude Include="pipeline\expression.h">
+      <Filter>db\pipeline\Header Files</Filter>
+    </ClInclude>
+    <ClInclude Include="pipeline\expression_context.h">
+      <Filter>db\pipeline\Header Files</Filter>
+    </ClInclude>
+    <ClInclude Include="pipeline\field_path.h">
+      <Filter>db\pipeline\Header Files</Filter>
+    </ClInclude>
+    <ClInclude Include="..\util\hashtab.h">
+      <Filter>util\Header Files</Filter>
+    </ClInclude>
+    <ClInclude Include="..\util\goodies.h">
+      <Filter>util\Header Files</Filter>
+    </ClInclude>
+    <ClInclude Include="repl\health.h">
+      <Filter>db\repl</Filter>
+    </ClInclude>
+    <ClInclude Include="..\util\net\hostandport.h">
+      <Filter>util\net</Filter>
+    </ClInclude>
+    <ClInclude Include="..\util\web\html.h">
+      <Filter>util\web</Filter>
+    </ClInclude>
+    <ClInclude Include="..\util\mongoutils\html.h">
+      <Filter>util\mongoutils</Filter>
+    </ClInclude>
+    <ClInclude Include="..\util\net\httpclient.h">
+      <Filter>util\net</Filter>
+    </ClInclude>
+    <ClInclude Include="..\bson\inline_decls.h">
+      <Filter>bson</Filter>
+    </ClInclude>
+    <ClInclude Include="..\util\intrusive_counter.h">
+      <Filter>util\Header Files</Filter>
+    </ClInclude>
+    <ClInclude Include="..\util\hex.h">
+      <Filter>util\Header Files</Filter>
+    </ClInclude>
+    <ClInclude Include="..\util\concurrency\list.h">
+      <Filter>util\concurrency</Filter>
+    </ClInclude>
+    <ClInclude Include="..\util\net\listen.h">
+      <Filter>util\net</Filter>
+    </ClInclude>
+    <ClInclude Include="..\util\concurrency\mapsf.h">
+      <Filter>util\concurrency</Filter>
+    </ClInclude>
+    <ClInclude Include="..\util\lruishmap.h">
+      <Filter>util\Header Files</Filter>
+    </ClInclude>
+    <ClInclude Include="..\util\logfile.h">
+      <Filter>util\Header Files</Filter>
+    </ClInclude>
+    <ClInclude Include="..\util\log.h">
+      <Filter>util\Header Files</Filter>
+    </ClInclude>
+    <ClInclude Include="..\util\net\message.h">
+      <Filter>util\net</Filter>
+    </ClInclude>
+    <ClInclude Include="..\util\net\miniwebserver.h">
+      <Filter>util\net</Filter>
+    </ClInclude>
+    <ClInclude Include="..\util\net\message_port.h">
+      <Filter>util\net</Filter>
+    </ClInclude>
+    <ClInclude Include="..\util\net\message_server.h">
+      <Filter>util\net</Filter>
+    </ClInclude>
+    <ClInclude Include="..\util\md5.h">
+      <Filter>util\Header Files</Filter>
+    </ClInclude>
+    <ClInclude Include="..\util\md5.hpp">
+      <Filter>util\Header Files</Filter>
+    </ClInclude>
+    <ClInclude Include="..\bson\util\misc.h">
+      <Filter>bson\util</Filter>
+    </ClInclude>
+    <ClInclude Include="..\util\mmap.h">
+      <Filter>util\Header Files</Filter>
+    </ClInclude>
+    <ClInclude Include="..\util\concurrency\msg.h">
+      <Filter>util\concurrency</Filter>
+    </ClInclude>
+    <ClInclude Include="repl\multicmd.h">
+      <Filter>db\repl</Filter>
+    </ClInclude>
+    <ClInclude Include="..\util\concurrency\mvar.h">
+      <Filter>util\concurrency</Filter>
+    </ClInclude>
+    <ClInclude Include="..\util\concurrency\mutex.h">
+      <Filter>util\concurrency</Filter>
+    </ClInclude>
+    <ClInclude Include="..\bson\oid.h">
+      <Filter>bson</Filter>
+    </ClInclude>
+    <ClInclude Include="..\util\ntservice.h">
+      <Filter>util\Header Files</Filter>
+    </ClInclude>
+    <ClInclude Include="..\bson\ordering.h">
+      <Filter>bson</Filter>
+    </ClInclude>
+    <ClInclude Include="..\pch.h" />
+    <ClInclude Include="..\util\paths.h">
+      <Filter>util\Header Files</Filter>
+    </ClInclude>
+    <ClInclude Include="..\util\optime.h">
+      <Filter>util\Header Files</Filter>
+    </ClInclude>
+    <ClInclude Include="commands\pipeline.h">
+      <Filter>db\commands</Filter>
+    </ClInclude>
+    <ClInclude Include="commands\pipeline_d.h">
+      <Filter>db\commands</Filter>
+    </ClInclude>
+    <ClInclude Include="..\util\processinfo.h">
+      <Filter>util\Header Files</Filter>
+    </ClInclude>
+    <ClInclude Include="..\util\progress_meter.h">
+      <Filter>util\Header Files</Filter>
+    </ClInclude>
+    <ClInclude Include="..\util\concurrency\qlock.h">
+      <Filter>util\concurrency</Filter>
+    </ClInclude>
+    <ClInclude Include="..\util\concurrency\race.h">
+      <Filter>util\concurrency</Filter>
+    </ClInclude>
+    <ClInclude Include="..\util\ramlog.h">
+      <Filter>util\Header Files</Filter>
+    </ClInclude>
+    <ClInclude Include="..\util\queue.h">
+      <Filter>util\Header Files</Filter>
+    </ClInclude>
+    <ClInclude Include="..\util\concurrency\remap_lock.h">
+      <Filter>util\concurrency</Filter>
+    </ClInclude>
+    <ClInclude Include="..\client\connpool.h">
+      <Filter>client\Header Files</Filter>
+    </ClInclude>
+    <ClInclude Include="..\client\dbclient.h">
+      <Filter>client\Header Files</Filter>
+    </ClInclude>
+    <ClInclude Include="..\client\dbclientcursor.h">
+      <Filter>client\Header Files</Filter>
+    </ClInclude>
+    <ClInclude Include="..\client\distlock.h">
+      <Filter>client\Header Files</Filter>
+    </ClInclude>
+    <ClInclude Include="..\client\gridfs.h">
+      <Filter>client\Header Files</Filter>
+    </ClInclude>
+    <ClInclude Include="..\client\model.h">
+      <Filter>client\Header Files</Filter>
+    </ClInclude>
+    <ClInclude Include="..\client\parallel.h">
+      <Filter>client\Header Files</Filter>
+    </ClInclude>
+    <ClInclude Include="..\client\redef_macros.h">
+      <Filter>client\Header Files</Filter>
+    </ClInclude>
+    <ClInclude Include="repl\rsmember.h">
+      <Filter>db\repl</Filter>
+    </ClInclude>
+    <ClInclude Include="repl\rs.h">
+      <Filter>db\repl</Filter>
+    </ClInclude>
+    <ClInclude Include="repl\rs_config.h">
+      <Filter>db\repl</Filter>
+    </ClInclude>
+    <ClInclude Include="repl\rs_optime.h">
+      <Filter>db\repl</Filter>
+    </ClInclude>
+    <ClInclude Include="..\util\concurrency\rwlock.h">
+      <Filter>util\concurrency</Filter>
+    </ClInclude>
+    <ClInclude Include="..\util\concurrency\rwlockimpl.h">
+      <Filter>util\concurrency</Filter>
+    </ClInclude>
+    <ClInclude Include="stats\snapshots.h">
+      <Filter>db\stats</Filter>
+    </ClInclude>
+    <ClInclude Include="..\util\net\sock.h">
+      <Filter>util\net</Filter>
+    </ClInclude>
+    <ClInclude Include="..\util\mongoutils\str.h">
+      <Filter>util\mongoutils</Filter>
+    </ClInclude>
+    <ClInclude Include="..\bson\stringdata.h">
+      <Filter>bson</Filter>
+    </ClInclude>
+    <ClInclude Include="..\util\stacktrace.h">
+      <Filter>util\Header Files</Filter>
+    </ClInclude>
+    <ClInclude Include="..\util\concurrency\task.h">
+      <Filter>util\concurrency</Filter>
+    </ClInclude>
+    <ClInclude Include="..\util\systeminfo.h">
+      <Filter>util\Header Files</Filter>
+    </ClInclude>
+    <ClInclude Include="..\client\syncclusterconnection.h">
+      <Filter>client\Header Files</Filter>
+    </ClInclude>
+    <ClInclude Include="..\util\concurrency\thread_pool.h">
+      <Filter>util\concurrency</Filter>
+    </ClInclude>
+    <ClInclude Include="..\util\text.h">
+      <Filter>util\Header Files</Filter>
+    </ClInclude>
+    <ClInclude Include="stats\top.h">
+      <Filter>db\stats</Filter>
+    </ClInclude>
+    <ClInclude Include="..\util\time_support.h">
+      <Filter>util\Header Files</Filter>
+    </ClInclude>
+    <ClInclude Include="..\util\timer-win32-inl.h">
+      <Filter>util\Header Files</Filter>
+    </ClInclude>
+    <ClInclude Include="..\util\timer.h">
+      <Filter>util\Header Files</Filter>
+    </ClInclude>
+    <ClInclude Include="..\util\trace.h">
+      <Filter>util\Header Files</Filter>
+    </ClInclude>
+    <ClInclude Include="..\util\unittest.h">
+      <Filter>util\Header Files</Filter>
+    </ClInclude>
+    <ClInclude Include="ops\update.h">
+      <Filter>db\ops</Filter>
+    </ClInclude>
+    <ClInclude Include="..\scripting\v8_wrapper.h">
+      <Filter>scripting</Filter>
+    </ClInclude>
+    <ClInclude Include="..\scripting\v8_db.h">
+      <Filter>scripting</Filter>
+    </ClInclude>
+    <ClInclude Include="..\scripting\v8_utils.h">
+      <Filter>scripting</Filter>
+    </ClInclude>
+    <ClInclude Include="..\util\concurrency\value.h">
+      <Filter>util\concurrency</Filter>
+    </ClInclude>
+    <ClInclude Include="..\client\undef_macros.h">
+      <Filter>client\Header Files</Filter>
+    </ClInclude>
+    <ClInclude Include="pipeline\value.h">
+      <Filter>db\pipeline\Header Files</Filter>
+    </ClInclude>
+    <ClInclude Include="background.h">
+      <Filter>db\Header Files\a to d</Filter>
+    </ClInclude>
+    <ClInclude Include="durop.h">
+      <Filter>db\Header Files\a to d</Filter>
+    </ClInclude>
+    <ClInclude Include="btree.h">
+      <Filter>db\Header Files\a to d</Filter>
+    </ClInclude>
+    <ClInclude Include="client.h">
+      <Filter>db\Header Files\a to d</Filter>
+    </ClInclude>
+    <ClInclude Include="clientcursor.h">
+      <Filter>db\Header Files\a to d</Filter>
+    </ClInclude>
+    <ClInclude Include="cmdline.h">
+      <Filter>db\Header Files\a to d</Filter>
+    </ClInclude>
+    <ClInclude Include="commands.h">
+      <Filter>db\Header Files\a to d</Filter>
+    </ClInclude>
+    <ClInclude Include="concurrency.h">
+      <Filter>db\Header Files\a to d</Filter>
+    </ClInclude>
+    <ClInclude Include="curop.h">
+      <Filter>db\Header Files\a to d</Filter>
+    </ClInclude>
+    <ClInclude Include="cursor.h">
+      <Filter>db\Header Files\a to d</Filter>
+    </ClInclude>
+    <ClInclude Include="d_concurrency.h">
+      <Filter>db\Header Files\a to d</Filter>
+    </ClInclude>
+    <ClInclude Include="d_globals.h">
+      <Filter>db\Header Files\a to d</Filter>
+    </ClInclude>
+    <ClInclude Include="database.h">
+      <Filter>db\Header Files\a to d</Filter>
+    </ClInclude>
+    <ClInclude Include="databaseholder.h">
+      <Filter>db\Header Files\a to d</Filter>
+    </ClInclude>
+    <ClInclude Include="db.h">
+      <Filter>db\Header Files\a to d</Filter>
+    </ClInclude>
+    <ClInclude Include="dbhelpers.h">
+      <Filter>db\Header Files\a to d</Filter>
+    </ClInclude>
+    <ClInclude Include="dbinfo.h">
+      <Filter>db\Header Files\a to d</Filter>
+    </ClInclude>
+    <ClInclude Include="dbmessage.h">
+      <Filter>db\Header Files\a to d</Filter>
+    </ClInclude>
+    <ClInclude Include="diskloc.h">
+      <Filter>db\Header Files\a to d</Filter>
+    </ClInclude>
+    <ClInclude Include="dur_commitjob.h">
+      <Filter>db\Header Files\a to d</Filter>
+    </ClInclude>
+    <ClInclude Include="dur_journal.h">
+      <Filter>db\Header Files\a to d</Filter>
+    </ClInclude>
+    <ClInclude Include="dur_journalformat.h">
+      <Filter>db\Header Files\a to d</Filter>
+    </ClInclude>
+    <ClInclude Include="dur_journalimpl.h">
+      <Filter>db\Header Files\a to d</Filter>
+    </ClInclude>
+    <ClInclude Include="dur_stats.h">
+      <Filter>db\Header Files\a to d</Filter>
+    </ClInclude>
+    <ClInclude Include="explain.h">
+      <Filter>db\Header Files\e to n</Filter>
+    </ClInclude>
+    <ClInclude Include="namespacestring.h">
+      <Filter>db\Header Files\e to n</Filter>
+    </ClInclude>
+    <ClInclude Include="globals.h">
+      <Filter>db\Header Files\e to n</Filter>
+    </ClInclude>
+    <ClInclude Include="index.h">
+      <Filter>db\Header Files\e to n</Filter>
+    </ClInclude>
+    <ClInclude Include="index_insertion_continuation.h">
+      <Filter>db\Header Files\e to n</Filter>
+    </ClInclude>
+    <ClInclude Include="indexkey.h">
+      <Filter>db\Header Files\e to n</Filter>
+    </ClInclude>
+    <ClInclude Include="instance.h">
+      <Filter>db\Header Files\e to n</Filter>
+    </ClInclude>
+    <ClInclude Include="interrupt_status.h">
+      <Filter>db\Header Files\e to n</Filter>
+    </ClInclude>
+    <ClInclude Include="interrupt_status_mongod.h">
+      <Filter>db\Header Files\e to n</Filter>
+    </ClInclude>
+    <ClInclude Include="introspect.h">
+      <Filter>db\Header Files\e to n</Filter>
+    </ClInclude>
+    <ClInclude Include="jsobj.h">
+      <Filter>db\Header Files\e to n</Filter>
+    </ClInclude>
+    <ClInclude Include="json.h">
+      <Filter>db\Header Files\e to n</Filter>
+    </ClInclude>
+    <ClInclude Include="lasterror.h">
+      <Filter>db\Header Files\e to n</Filter>
+    </ClInclude>
+    <ClInclude Include="lockstat.h">
+      <Filter>db\Header Files\e to n</Filter>
+    </ClInclude>
+    <ClInclude Include="matcher.h">
+      <Filter>db\Header Files\e to n</Filter>
+    </ClInclude>
+    <ClInclude Include="mongommf.h">
+      <Filter>db\Header Files\e to n</Filter>
+    </ClInclude>
+    <ClInclude Include="mongomutex.h">
+      <Filter>db\Header Files\e to n</Filter>
+    </ClInclude>
+    <ClInclude Include="namespace-inl.h">
+      <Filter>db\Header Files\e to n</Filter>
+    </ClInclude>
+    <ClInclude Include="namespace.h">
+      <Filter>db\Header Files\e to n</Filter>
+    </ClInclude>
+    <ClInclude Include="namespace_details-inl.h">
+      <Filter>db\Header Files\e to n</Filter>
+    </ClInclude>
+    <ClInclude Include="namespace_details.h">
+      <Filter>db\Header Files\e to n</Filter>
+    </ClInclude>
+    <ClInclude Include="oplogreader.h">
+      <Filter>db\Header Files\o to z</Filter>
+    </ClInclude>
+    <ClInclude Include="security.h">
+      <Filter>db\Header Files\o to z</Filter>
+    </ClInclude>
+    <ClInclude Include="pagefault.h">
+      <Filter>db\Header Files\o to z</Filter>
+    </ClInclude>
+    <ClInclude Include="pdfile.h">
+      <Filter>db\Header Files\o to z</Filter>
+    </ClInclude>
+    <ClInclude Include="projection.h">
+      <Filter>db\Header Files\o to z</Filter>
+    </ClInclude>
+    <ClInclude Include="query.h">
+      <Filter>db\Header Files\o to z</Filter>
+    </ClInclude>
+    <ClInclude Include="queryoptimizer.h">
+      <Filter>db\Header Files\o to z</Filter>
+    </ClInclude>
+    <ClInclude Include="queryoptimizercursorimpl.h">
+      <Filter>db\Header Files\o to z</Filter>
+    </ClInclude>
+    <ClInclude Include="queryutil.h">
+      <Filter>db\Header Files\o to z</Filter>
+    </ClInclude>
+    <ClInclude Include="repl.h">
+      <Filter>db\Header Files\o to z</Filter>
+    </ClInclude>
+    <ClInclude Include="replpair.h">
+      <Filter>db\Header Files\o to z</Filter>
+    </ClInclude>
+    <ClInclude Include="resource.h">
+      <Filter>db\Header Files\o to z</Filter>
+    </ClInclude>
+    <ClInclude Include="scanandorder.h">
+      <Filter>db\Header Files\o to z</Filter>
+    </ClInclude>
+    <ClInclude Include="..\..\third_party\js-1.7\jsarena.h">
+      <Filter>third_party\SpiderMonkey\Header Files</Filter>
+    </ClInclude>
+    <ClInclude Include="..\..\third_party\js-1.7\jsarray.h">
+      <Filter>third_party\SpiderMonkey\Header Files</Filter>
+    </ClInclude>
+    <ClInclude Include="..\..\third_party\js-1.7\jsatom.h">
+      <Filter>third_party\SpiderMonkey\Header Files</Filter>
+    </ClInclude>
+    <ClInclude Include="..\..\third_party\js-1.7\jsbit.h">
+      <Filter>third_party\SpiderMonkey\Header Files</Filter>
+    </ClInclude>
+    <ClInclude Include="..\..\third_party\js-1.7\jsbool.h">
+      <Filter>third_party\SpiderMonkey\Header Files</Filter>
+    </ClInclude>
+    <ClInclude Include="..\..\third_party\js-1.7\jsclist.h">
+      <Filter>third_party\SpiderMonkey\Header Files</Filter>
+    </ClInclude>
+    <ClInclude Include="..\..\third_party\js-1.7\jscntxt.h">
+      <Filter>third_party\SpiderMonkey\Header Files</Filter>
+    </ClInclude>
+    <ClInclude Include="..\..\third_party\js-1.7\jscompat.h">
+      <Filter>third_party\SpiderMonkey\Header Files</Filter>
+    </ClInclude>
+    <ClInclude Include="..\..\third_party\js-1.7\jsconfig.h">
+      <Filter>third_party\SpiderMonkey\Header Files</Filter>
+    </ClInclude>
+    <ClInclude Include="..\..\third_party\js-1.7\jscpucfg.h">
+      <Filter>third_party\SpiderMonkey\Header Files</Filter>
+    </ClInclude>
+    <ClInclude Include="..\..\third_party\js-1.7\jsdate.h">
+      <Filter>third_party\SpiderMonkey\Header Files</Filter>
+    </ClInclude>
+    <ClInclude Include="..\..\third_party\js-1.7\jsdbgapi.h">
+      <Filter>third_party\SpiderMonkey\Header Files</Filter>
+    </ClInclude>
+    <ClInclude Include="..\..\third_party\js-1.7\jsdhash.h">
+      <Filter>third_party\SpiderMonkey\Header Files</Filter>
+    </ClInclude>
+    <ClInclude Include="..\..\third_party\js-1.7\jsdtoa.h">
+      <Filter>third_party\SpiderMonkey\Header Files</Filter>
+    </ClInclude>
+    <ClInclude Include="..\..\third_party\js-1.7\jsemit.h">
+      <Filter>third_party\SpiderMonkey\Header Files</Filter>
+    </ClInclude>
+    <ClInclude Include="..\..\third_party\js-1.7\jsexn.h">
+      <Filter>third_party\SpiderMonkey\Header Files</Filter>
+    </ClInclude>
+    <ClInclude Include="..\..\third_party\js-1.7\jsfile.h">
+      <Filter>third_party\SpiderMonkey\Header Files</Filter>
+    </ClInclude>
+    <ClInclude Include="..\..\third_party\js-1.7\jsfun.h">
+      <Filter>third_party\SpiderMonkey\Header Files</Filter>
+    </ClInclude>
+    <ClInclude Include="..\..\third_party\js-1.7\jsgc.h">
+      <Filter>third_party\SpiderMonkey\Header Files</Filter>
+    </ClInclude>
+    <ClInclude Include="..\..\third_party\js-1.7\jshash.h">
+      <Filter>third_party\SpiderMonkey\Header Files</Filter>
+    </ClInclude>
+    <ClInclude Include="..\..\third_party\js-1.7\jsinterp.h">
+      <Filter>third_party\SpiderMonkey\Header Files</Filter>
+    </ClInclude>
+    <ClInclude Include="..\..\third_party\js-1.7\jsiter.h">
+      <Filter>third_party\SpiderMonkey\Header Files</Filter>
+    </ClInclude>
+    <ClInclude Include="..\..\third_party\js-1.7\jslibmath.h">
+      <Filter>third_party\SpiderMonkey\Header Files</Filter>
+    </ClInclude>
+    <ClInclude Include="..\..\third_party\js-1.7\jslock.h">
+      <Filter>third_party\SpiderMonkey\Header Files</Filter>
+    </ClInclude>
+    <ClInclude Include="..\..\third_party\js-1.7\jslong.h">
+      <Filter>third_party\SpiderMonkey\Header Files</Filter>
+    </ClInclude>
+    <ClInclude Include="..\..\third_party\js-1.7\jsmath.h">
+      <Filter>third_party\SpiderMonkey\Header Files</Filter>
+    </ClInclude>
+    <ClInclude Include="..\..\third_party\js-1.7\jsnum.h">
+      <Filter>third_party\SpiderMonkey\Header Files</Filter>
+    </ClInclude>
+    <ClInclude Include="..\..\third_party\js-1.7\jsobj.h">
+      <Filter>third_party\SpiderMonkey\Header Files</Filter>
+    </ClInclude>
+    <ClInclude Include="..\..\third_party\js-1.7\jsopcode.h">
+      <Filter>third_party\SpiderMonkey\Header Files</Filter>
+    </ClInclude>
+    <ClInclude Include="..\..\third_party\js-1.7\jsosdep.h">
+      <Filter>third_party\SpiderMonkey\Header Files</Filter>
+    </ClInclude>
+    <ClInclude Include="..\..\third_party\js-1.7\jsotypes.h">
+      <Filter>third_party\SpiderMonkey\Header Files</Filter>
+    </ClInclude>
+    <ClInclude Include="..\..\third_party\js-1.7\jsparse.h">
+      <Filter>third_party\SpiderMonkey\Header Files</Filter>
+    </ClInclude>
+    <ClInclude Include="..\..\third_party\js-1.7\jsprf.h">
+      <Filter>third_party\SpiderMonkey\Header Files</Filter>
+    </ClInclude>
+    <ClInclude Include="..\..\third_party\js-1.7\jsprvtd.h">
+      <Filter>third_party\SpiderMonkey\Header Files</Filter>
+    </ClInclude>
+    <ClInclude Include="..\..\third_party\js-1.7\jspubtd.h">
+      <Filter>third_party\SpiderMonkey\Header Files</Filter>
+    </ClInclude>
+    <ClInclude Include="..\..\third_party\js-1.7\jsregexp.h">
+      <Filter>third_party\SpiderMonkey\Header Files</Filter>
+    </ClInclude>
+    <ClInclude Include="..\..\third_party\js-1.7\jsscan.h">
+      <Filter>third_party\SpiderMonkey\Header Files</Filter>
+    </ClInclude>
+    <ClInclude Include="..\..\third_party\js-1.7\jsscope.h">
+      <Filter>third_party\SpiderMonkey\Header Files</Filter>
+    </ClInclude>
+    <ClInclude Include="..\..\third_party\js-1.7\jsscript.h">
+      <Filter>third_party\SpiderMonkey\Header Files</Filter>
+    </ClInclude>
+    <ClInclude Include="..\..\third_party\js-1.7\jsstddef.h">
+      <Filter>third_party\SpiderMonkey\Header Files</Filter>
+    </ClInclude>
+    <ClInclude Include="..\..\third_party\js-1.7\jsstr.h">
+      <Filter>third_party\SpiderMonkey\Header Files</Filter>
+    </ClInclude>
+    <ClInclude Include="..\..\third_party\js-1.7\jstypes.h">
+      <Filter>third_party\SpiderMonkey\Header Files</Filter>
+    </ClInclude>
+    <ClInclude Include="..\..\third_party\js-1.7\jsutil.h">
+      <Filter>third_party\SpiderMonkey\Header Files</Filter>
+    </ClInclude>
+    <ClInclude Include="..\..\third_party\js-1.7\jsxdrapi.h">
+      <Filter>third_party\SpiderMonkey\Header Files</Filter>
+    </ClInclude>
+    <ClInclude Include="..\..\third_party\js-1.7\jsxml.h">
+      <Filter>third_party\SpiderMonkey\Header Files</Filter>
+    </ClInclude>
+    <ClInclude Include="..\..\third_party\js-1.7\prmjtime.h">
+      <Filter>third_party\SpiderMonkey\Header Files</Filter>
+    </ClInclude>
+    <ClInclude Include="..\..\third_party\js-1.7\resource.h">
+      <Filter>third_party\SpiderMonkey\Header Files</Filter>
+    </ClInclude>
+    <ClInclude Include="..\util\signal_handlers.h">
+      <Filter>util\Header Files</Filter>
+    </ClInclude>
+    <ClInclude Include="..\util\histogram.h">
+      <Filter>util\Header Files</Filter>
+    </ClInclude>
+    <ClInclude Include="stats\service_stats.h">
+      <Filter>db\stats</Filter>
+    </ClInclude>
+    <ClInclude Include="lockstate.h">
+      <Filter>db\Header Files\e to n</Filter>
+    </ClInclude>
+    <ClInclude Include="ttl.h">
+      <Filter>db\Header Files\o to z</Filter>
+    </ClInclude>
+  </ItemGroup>
+  <ItemGroup>
+    <None Include="mongo.ico">
+      <Filter>db\Resource Files</Filter>
+    </None>
+    <None Include="..\util\mongoutils\README">
+      <Filter>util\mongoutils</Filter>
+    </None>
+    <None Include="..\..\third_party\js-1.7\jskeyword.tbl">
+      <Filter>third_party\SpiderMonkey\Header Files</Filter>
+    </None>
+    <None Include="..\..\third_party\js-1.7\jsopcode.tbl">
+      <Filter>third_party\SpiderMonkey\Header Files</Filter>
+    </None>
+  </ItemGroup>
+  <ItemGroup>
+    <Filter Include="db">
+      <UniqueIdentifier>{c666c392-87aa-4438-8e2a-e3b31442889f}</UniqueIdentifier>
+    </Filter>
+    <Filter Include="db\commands">
+      <UniqueIdentifier>{ecca6cd2-cb88-4e36-9bf4-21ca22bbc3e6}</UniqueIdentifier>
+    </Filter>
+    <Filter Include="db\Header Files">
+      <UniqueIdentifier>{3358f459-c103-4796-8950-e786af3dd61f}</UniqueIdentifier>
+    </Filter>
+    <Filter Include="db\Source Files">
+      <UniqueIdentifier>{00003152-6207-482e-90ed-5db13bd67552}</UniqueIdentifier>
+    </Filter>
+    <Filter Include="third_party">
+      <UniqueIdentifier>{1f6de053-9963-48b3-9ae5-c6c3cfd42b6e}</UniqueIdentifier>
+    </Filter>
+    <Filter Include="third_party\pcre">
+      <UniqueIdentifier>{108f083d-3e32-4e36-9780-36b1ee587860}</UniqueIdentifier>
+    </Filter>
+    <Filter Include="third_party\snappy">
+      <UniqueIdentifier>{bb99c086-7926-4f50-838d-f5f0c18397c0}</UniqueIdentifier>
+    </Filter>
+    <Filter Include="util">
+      <UniqueIdentifier>{95efa43e-738b-4f26-9022-e26bda6cc39d}</UniqueIdentifier>
+    </Filter>
+    <Filter Include="util\Header Files">
+      <UniqueIdentifier>{62421f8a-fd9e-4367-bce5-21ed840098d6}</UniqueIdentifier>
+    </Filter>
+    <Filter Include="util\Source Files">
+      <UniqueIdentifier>{a54110ab-ac5b-4254-8354-a422876822f1}</UniqueIdentifier>
+    </Filter>
+    <Filter Include="db\pipeline">
+      <UniqueIdentifier>{0bd38ec7-9c71-4c7e-b6a5-d40f393edc32}</UniqueIdentifier>
+    </Filter>
+    <Filter Include="client">
+      <UniqueIdentifier>{9d88cce6-3e5a-4c09-b946-2d1cb7718457}</UniqueIdentifier>
+    </Filter>
+    <Filter Include="db\geo">
+      <UniqueIdentifier>{084cc105-eb1d-4434-9007-34aa13380e51}</UniqueIdentifier>
+    </Filter>
+    <Filter Include="db\pipeline\Header Files">
+      <UniqueIdentifier>{2f8edb1a-8b8d-49a2-ad2b-54728ded90fd}</UniqueIdentifier>
+    </Filter>
+    <Filter Include="db\pipeline\Source Files">
+      <UniqueIdentifier>{01ea671b-3105-4231-ab31-c7a7ece3e894}</UniqueIdentifier>
+    </Filter>
+    <Filter Include="bson">
+      <UniqueIdentifier>{871be4c3-6d49-41de-8fab-8859419afb04}</UniqueIdentifier>
+    </Filter>
+    <Filter Include="bson\util">
+      <UniqueIdentifier>{d61e8b6c-a9dc-428e-89dc-3de4f8135b2a}</UniqueIdentifier>
+    </Filter>
+    <Filter Include="scripting">
+      <UniqueIdentifier>{32666365-62a8-428a-98ca-bffed31913b4}</UniqueIdentifier>
+    </Filter>
+    <Filter Include="util\mongoutils">
+      <UniqueIdentifier>{d5f10c04-aa00-4646-8163-b7244fc0f4e3}</UniqueIdentifier>
+    </Filter>
+    <Filter Include="s">
+      <UniqueIdentifier>{e5097a87-cb9a-4b3a-b109-7584110729a4}</UniqueIdentifier>
+    </Filter>
+    <Filter Include="db\repl">
+      <UniqueIdentifier>{7717e6b1-8b8f-4551-a1b2-6f73266b37b9}</UniqueIdentifier>
+    </Filter>
+    <Filter Include="db\ops">
+      <UniqueIdentifier>{56d52247-c819-4e2b-a12f-c7da24879860}</UniqueIdentifier>
+    </Filter>
+    <Filter Include="db\stats">
+      <UniqueIdentifier>{da58c1f7-ec48-4d5a-a63e-822a1f6f3900}</UniqueIdentifier>
+    </Filter>
+    <Filter Include="db\helpers">
+      <UniqueIdentifier>{38d78620-c5c4-498c-a44c-46e263e563df}</UniqueIdentifier>
+    </Filter>
+    <Filter Include="db\Resource Files">
+      <UniqueIdentifier>{d3338818-34d0-4575-96a7-917f44ba2f91}</UniqueIdentifier>
+    </Filter>
+    <Filter Include="Generated from JavaScript source">
+      <UniqueIdentifier>{8ebae71f-a9ac-40e9-bd91-49b05795f805}</UniqueIdentifier>
+    </Filter>
+    <Filter Include="util\net">
+      <UniqueIdentifier>{74bf499c-8890-436e-a1f9-8bbaf9d5799a}</UniqueIdentifier>
+    </Filter>
+    <Filter Include="util\web">
+      <UniqueIdentifier>{632cc03d-e07c-4c1c-9e01-455bd1b8d2f1}</UniqueIdentifier>
+    </Filter>
+    <Filter Include="util\concurrency">
+      <UniqueIdentifier>{97d24b2e-60a3-41d4-a9d5-97c05002e0a5}</UniqueIdentifier>
+    </Filter>
+    <Filter Include="db\modules">
+      <UniqueIdentifier>{787b60d2-85bd-44dd-9e9a-8d225053043d}</UniqueIdentifier>
+    </Filter>
+    <Filter Include="third_party\SpiderMonkey">
+      <UniqueIdentifier>{95737c65-b228-499d-b975-f4113dae1d0d}</UniqueIdentifier>
+    </Filter>
+    <Filter Include="third_party\SpiderMonkey\Header Files">
+      <UniqueIdentifier>{df1e6bfc-df51-47f2-ba76-a0d29ce7868e}</UniqueIdentifier>
+    </Filter>
+    <Filter Include="third_party\SpiderMonkey\Source Files">
+      <UniqueIdentifier>{c9802e7a-e40a-40cf-8a1d-6a2b946adc1a}</UniqueIdentifier>
+    </Filter>
+    <Filter Include="client\Header Files">
+      <UniqueIdentifier>{399d9b2d-32aa-4e16-b475-2e95c42c00ea}</UniqueIdentifier>
+    </Filter>
+    <Filter Include="client\Source Files">
+      <UniqueIdentifier>{83ca51e9-49da-4cb7-adcd-76fb8c14b314}</UniqueIdentifier>
+    </Filter>
+    <Filter Include="db\Header Files\a to d">
+      <UniqueIdentifier>{1b44ff17-fd93-40b9-aad2-c98f75486000}</UniqueIdentifier>
+    </Filter>
+    <Filter Include="db\Source Files\a to d">
+      <UniqueIdentifier>{d98fd563-5b9d-40a4-a45c-ef256f6abc5f}</UniqueIdentifier>
+    </Filter>
+    <Filter Include="db\Header Files\e to n">
+      <UniqueIdentifier>{ae462979-1397-4617-acd3-e25345d23225}</UniqueIdentifier>
+    </Filter>
+    <Filter Include="db\Source Files\e to n">
+      <UniqueIdentifier>{840d7ff5-8b79-4564-941e-867a2d69bbae}</UniqueIdentifier>
+    </Filter>
+    <Filter Include="db\Header Files\o to z">
+      <UniqueIdentifier>{7ba395b0-8909-45a0-b3eb-27be826cc3d6}</UniqueIdentifier>
+    </Filter>
+    <Filter Include="db\Source Files\o to z">
+      <UniqueIdentifier>{7fe0aa15-cf1b-47e0-9043-9fdcbe59d253}</UniqueIdentifier>
+    </Filter>
+  </ItemGroup>
+  <ItemGroup>
+    <Filter Include="Boost">
+      <UniqueIdentifier>{bdc5ddb3-807b-4ded-962d-45b196271d00}</UniqueIdentifier>
+    </Filter>
+  </ItemGroup>
+  <ItemGroup>
+    <ResourceCompile Include="db.rc">
+      <Filter>db\Resource Files</Filter>
+    </ResourceCompile>
+  </ItemGroup>
 </Project>