--- conflicted
+++ resolved
@@ -150,7 +150,8 @@
 	{ NULL, NULL, NULL, NULL, NULL, 0 }
 };
 
-static const WT_CONFIG_CHECK confchk_encrypt_subconfigs[] = {
+static const WT_CONFIG_CHECK
+    confchk_session_create_encrypt_subconfigs[] = {
 	{ "keyid", "string", NULL, NULL, NULL, 0 },
 	{ "name", "string", NULL, NULL, NULL, 0 },
 	{ NULL, NULL, NULL, NULL, NULL, 0 }
@@ -178,7 +179,7 @@
 	{ "dictionary", "int", NULL, "min=0", NULL, 0 },
 	{ "encrypt", "category",
 	    NULL, NULL,
-	    confchk_encrypt_subconfigs, 2 },
+	    confchk_session_create_encrypt_subconfigs, 2 },
 	{ "format", "string", NULL, "choices=[\"btree\"]", NULL, 0 },
 	{ "huffman_key", "string",
 	    __wt_huffman_confchk, NULL,
@@ -297,7 +298,7 @@
 	{ "dictionary", "int", NULL, "min=0", NULL, 0 },
 	{ "encrypt", "category",
 	    NULL, NULL,
-	    confchk_encrypt_subconfigs, 2 },
+	    confchk_session_create_encrypt_subconfigs, 2 },
 	{ "exclusive", "boolean", NULL, NULL, NULL, 0 },
 	{ "extractor", "string",
 	    __wt_extractor_confchk, NULL,
@@ -404,19 +405,16 @@
 	{ NULL, NULL, NULL, NULL, NULL, 0 }
 };
 
-<<<<<<< HEAD
-static const WT_CONFIG_CHECK confchk_encryption_subconfigs[] = {
+static const WT_CONFIG_CHECK
+    confchk_wiredtiger_open_encryption_subconfigs[] = {
 	{ "keyid", "string", NULL, NULL, NULL, 0 },
 	{ "name", "string", NULL, NULL, NULL, 0 },
 	{ "secretkey", "string", NULL, NULL, NULL, 0 },
 	{ NULL, NULL, NULL, NULL, NULL, 0 }
 };
 
-static const WT_CONFIG_CHECK confchk_log_subconfigs[] = {
-=======
 static const WT_CONFIG_CHECK
     confchk_wiredtiger_open_log_subconfigs[] = {
->>>>>>> 066a3f5f
 	{ "archive", "boolean", NULL, NULL, NULL, 0 },
 	{ "compressor", "string", NULL, NULL, NULL, 0 },
 	{ "enabled", "boolean", NULL, NULL, NULL, 0 },
@@ -456,7 +454,7 @@
 	    NULL, 0 },
 	{ "encryption", "category",
 	    NULL, NULL,
-	    confchk_encryption_subconfigs, 3 },
+	    confchk_wiredtiger_open_encryption_subconfigs, 3 },
 	{ "error_prefix", "string", NULL, NULL, NULL, 0 },
 	{ "eviction", "category",
 	    NULL, NULL,
@@ -527,7 +525,7 @@
 	    NULL, 0 },
 	{ "encryption", "category",
 	    NULL, NULL,
-	    confchk_encryption_subconfigs, 3 },
+	    confchk_wiredtiger_open_encryption_subconfigs, 3 },
 	{ "error_prefix", "string", NULL, NULL, NULL, 0 },
 	{ "eviction", "category",
 	    NULL, NULL,
@@ -597,7 +595,7 @@
 	    NULL, 0 },
 	{ "encryption", "category",
 	    NULL, NULL,
-	    confchk_encryption_subconfigs, 3 },
+	    confchk_wiredtiger_open_encryption_subconfigs, 3 },
 	{ "error_prefix", "string", NULL, NULL, NULL, 0 },
 	{ "eviction", "category",
 	    NULL, NULL,
@@ -665,7 +663,7 @@
 	    NULL, 0 },
 	{ "encryption", "category",
 	    NULL, NULL,
-	    confchk_encryption_subconfigs, 3 },
+	    confchk_wiredtiger_open_encryption_subconfigs, 3 },
 	{ "error_prefix", "string", NULL, NULL, NULL, 0 },
 	{ "eviction", "category",
 	    NULL, NULL,
