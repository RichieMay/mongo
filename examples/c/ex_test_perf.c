/*-
 * Public Domain 2008-2012 WiredTiger, Inc.
 *
 * This is free and unencumbered software released into the public domain.
 *
 * Anyone is free to copy, modify, publish, use, compile, sell, or
 * distribute this software, either in source code form or as a compiled
 * binary, for any purpose, commercial or non-commercial, and by any
 * means.
 *
 * In jurisdictions that recognize copyright laws, the author or authors
 * of this software dedicate any and all copyright interest in the
 * software to the public domain. We make this dedication for the benefit
 * of the public at large and to the detriment of our heirs and
 * successors. We intend this dedication to be an overt act of
 * relinquishment in perpetuity of all present and future rights to this
 * software under copyright law.
 *
 * THE SOFTWARE IS PROVIDED "AS IS", WITHOUT WARRANTY OF ANY KIND,
 * EXPRESS OR IMPLIED, INCLUDING BUT NOT LIMITED TO THE WARRANTIES OF
 * MERCHANTABILITY, FITNESS FOR A PARTICULAR PURPOSE AND NONINFRINGEMENT.
 * IN NO EVENT SHALL THE AUTHORS BE LIABLE FOR ANY CLAIM, DAMAGES OR
 * OTHER LIABILITY, WHETHER IN AN ACTION OF CONTRACT, TORT OR OTHERWISE,
 * ARISING FROM, OUT OF OR IN CONNECTION WITH THE SOFTWARE OR THE USE OR
 * OTHER DEALINGS IN THE SOFTWARE.
 *
 * ex_test_perf.c
 *	This is an application that executes parallel random read workload.
 */

#include <stdio.h>
#include <string.h>
#include <errno.h>
#include <stdlib.h>
#include <sys/time.h>
#include <pthread.h>
#include <inttypes.h>
#include <unistd.h>

#include <wiredtiger.h>

#define	ATOMIC_ADD(v, val)						\
	__sync_add_and_fetch(&(v), val)

typedef struct {
	const char *home;
	const char *uri;
	const char *conn_config;
	const char *table_config;
	uint32_t create;	/* Whether to populate for this run. */
	uint32_t rand_seed;
	uint32_t icount;	/* Items to insert. */
	uint32_t data_sz;
	uint32_t key_sz;
	uint32_t report_interval;
	uint32_t read_time;
	uint32_t elapsed_time;
	uint32_t populate_threads;/* Number of populate threads. */
	uint32_t read_threads;	/* Number of read threads. */
	uint32_t verbose;
	uint32_t stat_thread;	/* Whether to create a stat thread. */
	WT_CONNECTION *conn;
	FILE *logf;
#define	LSM_TEST_PERF_INIT	0x00
#define	LSM_TEST_PERF_POP	0x01
#define	LSM_TEST_PERF_READ	0x02
	uint32_t phase;
	struct timeval phase_start_time;
} CONFIG;

/* Forward function definitions. */
int execute_populate(CONFIG *);
int execute_reads(CONFIG *);
int get_next_op(uint64_t *);
int lprintf(CONFIG *cfg, int err, uint32_t level, const char *fmt, ...)
#ifdef __GNUC__
    __attribute__((format (printf, 4, 5)))
#endif
;
void *populate_thread(void *);
void print_config(CONFIG *);
void *read_thread(void *);
int setup_log_file(CONFIG *);
int start_threads(CONFIG *, int, pthread_t **, void *(*func)(void *));
void *stat_worker(void *);
int stop_threads(CONFIG *, int, pthread_t *);
void usage(void);

/* Default values - these are tiny, we want the basic run to be fast. */
CONFIG default_cfg = {
	"WT_TEST",	/* home */
	"lsm:test",	/* uri */
	"create,cache_size=200MB", /* conn_config */
	"key_format=S,value_format=S,exclusive=true",	/* table_config */
	1,		/* create */
	14023954,	/* rand_seed */
	5000,		/* icount */
	100,		/* data_sz */
	20,		/* key_sz */
	2,		/* report_interval */
	2,		/* read_time */
	0,		/* elapsed_time */
	1,		/* populate_threads */
	2,		/* read_threads */
	0,		/* verbose */
	0,		/* stat_thread */
	NULL,		/* conn */
	NULL,		/* logf */
	LSM_TEST_PERF_INIT, /* phase */
	{0, 0}		/* phase_start_time */
};
/* Small config values - these are small. */
CONFIG small_cfg = {
	"WT_TEST",	/* home */
	"lsm:test",	/* uri */
	"create,cache_size=500MB", /* conn_config */
	"key_format=S,value_format=S,exclusive=true,lsm_chunk_size=5MB,"
	    "leaf_page_max=16k,internal_page_max=16kb", /* table_config */
	1,		/* create */
	14023954,	/* rand_seed */
	500000,		/* icount 0.5 million */
	100,		/* data_sz */
	20,		/* key_sz */
	10,		/* report_interval */
	20,		/* read_time */
	0,		/* elapsed_time */
	1,		/* populate_threads */
	8,		/* read_threads */
	0,		/* verbose */
	0,		/* stat_thread */
	NULL,		/* conn */
	NULL,		/* logf */
	LSM_TEST_PERF_INIT, /* phase */
	{0, 0}		/* phase_start_time */
};
/* Default values - these are small, we want the basic run to be fast. */
CONFIG med_cfg = {
	"WT_TEST",	/* home */
	"lsm:test",	/* uri */
	"create,cache_size=1GB", /* conn_config */
	"key_format=S,value_format=S,exclusive=true,lsm_chunk_size=20MB,"
	    "leaf_page_max=16k,internal_page_max=16kb", /* table_config */
	1,		/* create */
	14023954,	/* rand_seed */
	50000000,	/* icount 50 million */
	100,		/* data_sz */
	20,		/* key_sz */
	20,		/* report_interval */
	100,		/* read_time */
	0,		/* elapsed_time */
	1,		/* populate_threads */
	16,		/* read_threads */
	0,		/* verbose */
	0,		/* stat_thread */
	NULL,		/* conn */
	NULL,		/* logf */
	LSM_TEST_PERF_INIT, /* phase */
	{0, 0}		/* phase_start_time */
};
/* Default values - these are small, we want the basic run to be fast. */
CONFIG large_cfg = {
	"WT_TEST",	/* home */
	"lsm:test",	/* uri */
	"create,cache_size=2GB", /* conn_config */
	"key_format=S,value_format=S,exclusive=true,lsm_chunk_size=50MB,"
	    "leaf_page_max=16k,internal_page_max=16kb", /* table_config */
	1,		/* create */
	14023954,	/* rand_seed */
	500000000,	/* icount 500 million */
	100,		/* data_sz */
	20,		/* key_sz */
	20,		/* report_interval */
	600,		/* read_time */
	0,		/* elapsed_time */
	1,		/* populate_threads */
	16,		/* read_threads */
	0,		/* verbose */
	0,		/* stat_thread */
	NULL,		/* conn */
	NULL,		/* logf */
	LSM_TEST_PERF_INIT, /* phase */
	{0, 0}		/* phase_start_time */
};

const char *debug_cconfig = "verbose=[lsm]";
const char *debug_tconfig = "";

/* Global values shared by threads. */
uint64_t g_nops;
int g_running;
int g_stat_running;
uint32_t g_threads_quit; /* For tracking threads that exit early. */

void *
read_thread(void *arg)
{
	CONFIG *cfg;
	WT_CONNECTION *conn;
	WT_SESSION *session;
	WT_CURSOR *cursor;
	char *key_buf;
	int ret, search_ret;

	session = NULL;
	key_buf = NULL;

	cfg = (CONFIG *)arg;
	conn = cfg->conn;
	key_buf = calloc(cfg->key_sz, 1);
	if (key_buf == NULL) {
		ret = ENOMEM;
		goto err;
	}

	if ((ret = conn->open_session(conn, NULL, NULL, &session)) != 0) {
		lprintf(cfg, ret, 0,
		    "open_session failed in read thread");
		goto err;
	}
	if ((ret = session->open_cursor(session, cfg->uri,
	    NULL, NULL, &cursor)) != 0) {
		lprintf(cfg, ret, 0,
		    "open_cursor failed in read thread");
		goto err;
	}

	while (g_running) {
		++g_nops;
		/* Get a value in range, avoid zero. */
		sprintf(key_buf, "%d", (rand() % (cfg->icount - 1)) + 1);
		cursor->set_key(cursor, key_buf);
		/* Report errors and continue. */
		if ((search_ret = cursor->search(cursor)) != 0)
			lprintf(cfg, search_ret, 0,
			    "Search failed for: %s", key_buf);
	}

err:	if (ret != 0)
		++g_threads_quit;
	if (session != NULL)
		session->close(session, NULL);
	if (key_buf != NULL)
		free(key_buf);
	return (arg);
}

/* Retrieve an ID for the next insert operation. */
int get_next_op(uint64_t *op)
{
	*op = ATOMIC_ADD(g_nops, 1);
	return (0);
}

void *
populate_thread(void *arg)
{
	CONFIG *cfg;
	WT_CONNECTION *conn;
	WT_CURSOR *cursor;
	WT_SESSION *session;
	char *data_buf, *key_buf;
	int ret;
	uint64_t op;

	cfg = (CONFIG *)arg;
	conn = cfg->conn;
	session = NULL;
	data_buf = key_buf = NULL;

	cfg->phase = LSM_TEST_PERF_POP;

	data_buf = calloc(cfg->data_sz, 1);
	if (data_buf == NULL) {
		lprintf(cfg, ENOMEM, 0, "Populate data buffer");
		goto err;
	}
	key_buf = calloc(cfg->key_sz, 1);
	if (key_buf == NULL) {
		lprintf(cfg, ENOMEM, 0, "Populate key buffer");
		goto err;
	}

	/* Open a session for the current thread's work. */
	if ((ret = conn->open_session(conn, NULL, NULL, &session)) != 0) {
		lprintf(cfg, ret, 0,
		    "Error opening a session on %s", cfg->home);
		goto err;
	}

	/* Can only use bulk load single threaded. */
	if ((ret = session->open_cursor(
	    session, cfg->uri, NULL,
	    cfg->populate_threads == 1 ? "bulk" : "", &cursor)) != 0) {
		lprintf(cfg, ret, 0, "Error opening cursor %s", cfg->uri);
		goto err;
	}

	memset(data_buf, 'a', cfg->data_sz - 1);
	cursor->set_value(cursor, data_buf);
	/* Populate the database. */
	while (1) {
		get_next_op(&op);
		if (op > cfg->icount)
			break;
		sprintf(key_buf, "%"PRIu64, op);
		cursor->set_key(cursor, key_buf);
		if ((ret = cursor->insert(cursor)) != 0) {
			lprintf(cfg, ret, 0, "Failed inserting");
			goto err;
		}
	}
	/* To ensure managing thread knows if we exited early. */
err:	if (ret != 0)
		++g_threads_quit;
	if (session != NULL)
		session->close(session, NULL);
	if (data_buf)
		free(data_buf);
	if (key_buf)
		free(key_buf);
	return (arg);
}

void *
stat_worker(void *arg)
{
	CONFIG *cfg;
	WT_CONNECTION *conn;
	WT_SESSION *session;
	WT_CURSOR *cursor;
	const char *desc, *pvalue;
	char *lsm_uri;
	double secs;
	int ret;
	struct timeval e;
	uint64_t value;

	session = NULL;
	cfg = (CONFIG *)arg;
	conn = cfg->conn;
	lsm_uri = NULL;

	if ((ret = conn->open_session(conn, NULL, NULL, &session)) != 0) {
		lprintf(cfg, ret, 0,
		    "open_session failed in statistics thread.");
		goto err;
	}

	if (strncmp(cfg->uri, "lsm:", strlen("lsm:")) == 0) {
		lsm_uri = calloc(
		    strlen(cfg->uri) + strlen("statistics:") + 1, 1);
		if (lsm_uri == NULL) {
<<<<<<< HEAD
			lprintf(cfg, ENOMEM, 0,
			    "Statistics thread uri create.");
=======
			lprintf(
			    cfg, ENOMEM, 0, "Statistics thread uri create.");
>>>>>>> 40a775d5
			goto err;
		}
		sprintf(lsm_uri, "statistics:%s", cfg->uri);
	}

	while (g_stat_running) {
		sleep(cfg->report_interval);
		/* Generic header. */
		lprintf(cfg, 0, cfg->verbose,
		    "=======================================");
		gettimeofday(&e, NULL);
		secs = e.tv_sec + e.tv_usec / 1000000.0;
		secs -= (cfg->phase_start_time.tv_sec +
		    cfg->phase_start_time.tv_usec / 1000000.0);
		if (secs == 0)
			++secs;
		lprintf(cfg, 0, cfg->verbose,
		    "%s completed: %" PRIu64", elapsed time: %.2f",
		    cfg->phase == LSM_TEST_PERF_READ ? "reads" : "inserts",
		    g_nops, secs);
		/* Report LSM tree stats, if using LSM. */
		if (lsm_uri != NULL) {
			if ((ret = session->open_cursor(session, lsm_uri,
			    NULL, NULL, &cursor)) != 0) {
				lprintf(cfg, ret, 0,
				    "open_cursor failed in LSM statistics");
				goto err;
			}
			while (
			    (ret = cursor->next(cursor)) == 0 &&
			    (ret = cursor->get_value(
			    cursor, &desc, &pvalue, &value)) == 0)
				lprintf(cfg, 0, cfg->verbose,
				    "stat:lsm: %s=%s", desc, pvalue);
			cursor->close(cursor);
			lprintf(cfg, 0, cfg->verbose, "-----------------");
		}

		/* Dump the connection statistics since last time. */
		if ((ret = session->open_cursor(session, "statistics:",
		    NULL, "statistics_clear", &cursor)) != 0) {
			lprintf(cfg, ret, 0,
			    "open_cursor failed in statistics");
			goto err;
		}
		while (
		    (ret = cursor->next(cursor)) == 0 &&
		    (ret = cursor->get_value(
		    cursor, &desc, &pvalue, &value)) == 0)
			lprintf(cfg, 0, cfg->verbose,
			    "stat:conn: %s=%s", desc, pvalue);
		cursor->close(cursor);

	}
err:	if (session != NULL)
		session->close(session, NULL);
	if (lsm_uri != NULL)
		free(lsm_uri);
	return (arg);
}

int execute_populate(CONFIG *cfg)
{
	WT_CONNECTION *conn;
	WT_SESSION *session;
	pthread_t *threads;
	double secs;
	int ret;
	uint64_t elapsed, last_ops;
	struct timeval e;

	conn = cfg->conn;
	cfg->phase = LSM_TEST_PERF_POP;
	lprintf(cfg, 0, 1, "Starting populate threads");

	/* First create the table. */
	if ((ret = conn->open_session(conn, NULL, NULL, &session)) != 0) {
		lprintf(cfg, ret, 0,
		    "Error opening a session on %s", cfg->home);
		return (ret);
	}

	if ((ret = session->create(
	    session, cfg->uri, cfg->table_config)) != 0) {
		lprintf(cfg, ret, 0, "Error creating table %s", cfg->uri);
		session->close(session, NULL);
		return (ret);
	}
	session->close(session, NULL);

	if ((ret = start_threads(
	    cfg, cfg->populate_threads, &threads, populate_thread)) != 0)
		return (ret);

	gettimeofday(&cfg->phase_start_time, NULL);
	for (cfg->elapsed_time = 0, elapsed = last_ops = 0;
	    g_nops < cfg->icount && g_threads_quit < cfg->populate_threads;) {
		/*
		 * Sleep for 100th of a second, report_interval is in second
		 * granularity, so adjust accordingly.
		 */
		usleep(10000);
		elapsed += 1;
		if (elapsed % 100 == 0 &&
		    (elapsed / 100) % cfg->report_interval == 0) {
			lprintf(cfg, 0, 1, "%" PRIu64 " ops in %d secs",
			    g_nops - last_ops, cfg->report_interval);
			last_ops = g_nops;
		}
	}
	if (g_threads_quit == cfg->populate_threads) {
		lprintf(cfg, WT_ERROR, 0,
		    "Populate threads exited without finishing.");
		return (WT_ERROR);
	}
	gettimeofday(&e, NULL);

	if ((ret = stop_threads(cfg, cfg->populate_threads, threads)) != 0)
		return (ret);

	lprintf(cfg, 0, 1,
	    "Finished bulk load of %d items", cfg->icount);
	secs = e.tv_sec + e.tv_usec / 1000000.0;
	secs -= (cfg->phase_start_time.tv_sec +
	    cfg->phase_start_time.tv_usec / 1000000.0);
	if (secs == 0)
		++secs;
	lprintf(cfg, 0, 1,
	    "Load time: %.2f\n" "load ops/sec: %.2f",
	    secs, cfg->icount / secs);

	return (0);
}

int execute_reads(CONFIG *cfg)
{
	pthread_t *threads;
	int ret;
	uint64_t last_ops;

	cfg->phase = LSM_TEST_PERF_READ;
	lprintf(cfg, 0, 1, "Starting read threads");

	if ((ret = start_threads(
	    cfg, cfg->read_threads, &threads, read_thread)) != 0)
		return (ret);

	/* Sanity check reporting interval. */
	if (cfg->report_interval > cfg->read_time)
		cfg->report_interval = cfg->read_time;

	gettimeofday(&cfg->phase_start_time, NULL);
	for (cfg->elapsed_time = 0, last_ops = 0;
	    cfg->elapsed_time < cfg->read_time &&
	    g_threads_quit < cfg->read_threads;
	    cfg->elapsed_time += cfg->report_interval) {
		sleep(cfg->report_interval);
		lprintf(cfg, 0, 1, "%" PRIu64 " ops in %d secs",
		    g_nops - last_ops, cfg->report_interval);
		last_ops = g_nops;
	}
	if (g_threads_quit == cfg->populate_threads) {
		lprintf(cfg, WT_ERROR, 0,
		    "Populate threads exited without finishing.");
		return (WT_ERROR);
	}

	if ((ret = stop_threads(cfg, cfg->read_threads, threads)) != 0)
		return (ret);

	return (0);
}

int main(int argc, char **argv)
{
	CONFIG cfg;
	WT_CONNECTION *conn;
	const char *user_cconfig, *user_tconfig;
	const char *opts = "C:P:R:T:d:eh:i:k:lr:s:u:v:SML";
	char *cc_buf, *tc_buf;
	int ch, ret, stat_created;
	pthread_t stat;
	uint64_t req_len;

	/* Setup the default configuration values. */
	memcpy(&cfg, &default_cfg, sizeof(cfg));
	cc_buf = tc_buf = NULL;
	user_cconfig = user_tconfig = NULL;
	conn = NULL;
	stat_created = 0;

	/*
	 * First parse different config structures - other options override
	 * fields within the structure.
	 */
	while ((ch = getopt(argc, argv, opts)) != EOF)
		switch (ch) {
		case 'S':
			memcpy(&cfg, &small_cfg, sizeof(cfg));
			break;
		case 'M':
			memcpy(&cfg, &med_cfg, sizeof(cfg));
			break;
		case 'L':
			memcpy(&cfg, &large_cfg, sizeof(cfg));
			break;
		default:
			/* Validation is provided on the next parse. */
			break;
		}

	/* Parse other options */
	optind = 1;
	while ((ch = getopt(argc, argv, opts)) != EOF)
		switch (ch) {
		case 'd':
			cfg.data_sz = atoi(optarg);
			break;
		case 'e':
			cfg.create = 0;
			break;
		case 'h':
			cfg.home = optarg;
			break;
		case 'i':
			cfg.icount = atoi(optarg);
			break;
		case 'k':
			cfg.key_sz = atoi(optarg);
			break;
		case 'l':
			cfg.stat_thread = 1;
			break;
		case 'r':
			cfg.read_time = atoi(optarg);
			break;
		case 's':
			cfg.rand_seed = atoi(optarg);
			break;
		case 'u':
			cfg.uri = optarg;
			break;
		case 'v':
			cfg.verbose = atoi(optarg);
			break;
		case 'C':
			user_cconfig = optarg;
			break;
		case 'P':
			cfg.populate_threads = atoi(optarg);
			break;
		case 'R':
			cfg.read_threads = atoi(optarg);
			break;
		case 'T':
			user_tconfig = optarg;
			break;
		case 'L':
		case 'M':
		case 'S':
			break;
		case '?':
		default:
			fprintf(stderr, "Invalid option\n");
			usage();
			return (EINVAL);
		}

	if ((ret = setup_log_file(&cfg)) != 0)
		goto err;

	/* Make stdout line buffered, so verbose output appears quickly. */
	(void)setvbuf(stdout, NULL, _IOLBF, 0);

	/* Concatenate non-default configuration strings. */
	if (cfg.verbose > 1 || user_cconfig != NULL) {
		req_len = strlen(cfg.conn_config) + strlen(debug_cconfig) + 3;
		if (user_cconfig != NULL)
			req_len += strlen(user_cconfig);
		cc_buf = calloc(req_len, 1);
		if (cc_buf == NULL) {
			ret = ENOMEM;
			goto err;
		}
		snprintf(cc_buf, req_len, "%s%s%s%s%s",
		    cfg.conn_config,
		    cfg.verbose > 1 ? "," : "",
		    cfg.verbose > 1 ? debug_cconfig : "",
		    user_cconfig ? "," : "", user_cconfig ? user_cconfig : "");
		cfg.conn_config = cc_buf;
	}
	if (cfg.verbose > 1 || user_tconfig != NULL) {
		req_len = strlen(cfg.table_config) + strlen(debug_tconfig) + 3;
		if (user_tconfig != NULL)
			req_len += strlen(user_tconfig);
		tc_buf = calloc(req_len, 1);
		if (tc_buf == NULL) {
			ret = ENOMEM;
			goto err;
		}
		snprintf(tc_buf, req_len, "%s%s%s%s%s",
		    cfg.table_config,
		    cfg.verbose > 1 ? "," : "",
		    cfg.verbose > 1 ? debug_tconfig : "",
		    user_tconfig ? "," : "", user_tconfig ? user_tconfig : "");
		cfg.table_config = tc_buf;
	}

	srand(cfg.rand_seed);

	if (cfg.verbose > 1)
		print_config(&cfg);

	/* Open a connection to the database, creating it if necessary. */
	if ((ret = wiredtiger_open(
	    cfg.home, NULL, cfg.conn_config, &conn)) != 0) {
		lprintf(&cfg, ret, 0, "Error connecting to %s", cfg.home);
		goto err;
	}

	cfg.conn = conn;

	if (cfg.stat_thread) {
		g_stat_running = 1;
		if ((ret = pthread_create(
		    &stat, NULL, stat_worker, &cfg)) != 0) {
			lprintf(&cfg, ret, 0,
			    "Error creating statistics thread.");
			goto err;
		}
		stat_created = 1;
	}
	if (cfg.create != 0 && execute_populate(&cfg) != 0)
		goto err;

	if (cfg.read_time != 0 && cfg.read_threads != 0 &&
	    (ret = execute_reads(&cfg)) != 0)
			goto err;

	lprintf(&cfg, 0, 1,
	    "Ran performance test example with %d threads for %d seconds.",
	    cfg.read_threads, cfg.read_time);
	lprintf(&cfg, 0, 1,
	    "Executed %" PRIu64 " read operations", g_nops);

err:	if (cfg.stat_thread)
		g_stat_running = 0;

	if (stat_created != 0 && (ret = pthread_join(stat, NULL)) != 0)
		lprintf(&cfg, ret, 0, "Error joining stat thread.");
	if (conn != NULL && (ret = conn->close(conn, NULL)) != 0)
		lprintf(&cfg, ret, 0,
		    "Error closing connection to %s", cfg.home);
	if (cc_buf != NULL)
		free(cc_buf);
	if (tc_buf != NULL)
		free(tc_buf);
	if (cfg.logf != NULL) {
		fflush(cfg.logf);
		fclose(cfg.logf);
	}

	return (ret);
}

/*
 * Following are utility functions.
 */
int
start_threads(CONFIG *cfg, int num, pthread_t **threadsp, void *(*func)(void *))
{
	pthread_t *threads;
	int i, ret;

	g_running = 1;
	g_nops = 0;
	g_threads_quit = 0;
	threads = calloc(num, sizeof(pthread_t *));
	if (threads == NULL)
		return (ENOMEM);
	for (i = 0; i < num; i++) {
		if ((ret = pthread_create(
		    &threads[i], NULL, func, cfg)) != 0) {
			g_running = 0;
			lprintf(cfg, ret, 0, "Error creating thread: %d", i);
			return (ret);
		}
	}
	*threadsp = threads;
	return (0);
}

int
stop_threads(CONFIG *cfg, int num, pthread_t *threads)
{
	int i, ret;
	g_running = 0;

	for (i = 0; i < num; i++) {
		if ((ret = pthread_join(threads[i], NULL)) != 0) {
			lprintf(cfg, ret, 0, "Error joining thread %d", i);
			return (ret);
		}
	}

	free(threads);
	return (0);
}

/*
 * Log printf - output a log message.
 */
int lprintf(CONFIG *cfg, int err, uint32_t level, const char *fmt, ...)
{
	va_list ap;

	if (err == 0 && level <= cfg->verbose) {
		va_start(ap, fmt);
		vfprintf(cfg->logf, fmt, ap);
		va_end(ap);
		fprintf(cfg->logf, "\n");
	}
	if (err == 0)
		return (0);

	/* We are dealing with an error. */
	va_start(ap, fmt);
	vfprintf(cfg->logf, fmt, ap);
	va_end(ap);
	fprintf(cfg->logf, " Error: %s\n", wiredtiger_strerror(err));
	if (cfg->logf != stderr) {
		va_start(ap, fmt);
		vfprintf(stderr, fmt, ap);
		va_end(ap);
		fprintf(stderr, " Error: %s\n", wiredtiger_strerror(err));
	}

	return (0);
}

/* Setup the logging output mechanism. */
int setup_log_file(CONFIG *cfg)
{
	char *fname;
	int offset;

	if (cfg->verbose < 1 && cfg->stat_thread == 0)
		return (0);

	if ((fname = calloc(strlen(cfg->home) +
	    strlen(cfg->uri) + strlen(".stat") + 1, 1)) == NULL) {
		fprintf(stderr, "No memory in stat thread\n");
		return (ENOMEM);
	}
	for (offset = 0;
	    cfg->uri[offset] != 0 && cfg->uri[offset] != ':';
	    offset++) {}
	if (cfg->uri[offset] == 0)
		offset = 0;
	else
		++offset;
	sprintf(fname, "%s/%s.stat", cfg->home, cfg->uri + offset);
	if ((cfg->logf = fopen(fname, "w")) == NULL) {
		fprintf(stderr, "Statistics failed to open log file.\n");
		return (EINVAL);
	}
	/* Use line buffering for the log file. */
	(void)setvbuf(cfg->logf, NULL, _IOLBF, 0);
	if (fname != NULL)
		free(fname);
	return (0);
}

void print_config(CONFIG *cfg)
{
	printf("Workload configuration:\n");
	printf("\t home: %s\n", cfg->home);
	printf("\t uri: %s\n", cfg->uri);
	printf("\t Connection configuration: %s\n", cfg->conn_config);
	printf("\t Table configuration: %s\n", cfg->table_config);
	printf("\t %s\n", cfg->create ? "Creating" : "Using existing");
	printf("\t Random seed: %d\n", cfg->rand_seed);
	if (cfg->create) {
		printf("\t Insert count: %d\n", cfg->icount);
		printf("\t Number populate threads: %d\n",
		    cfg->populate_threads);
	}
	printf("\t key size: %d data size: %d\n", cfg->key_sz, cfg->data_sz);
	printf("\t Reporting interval: %d\n", cfg->report_interval);
	printf("\t Read workload period: %d\n", cfg->read_time);
	printf("\t Number read threads: %d\n", cfg->read_threads);
	printf("\t Verbosity: %d\n", cfg->verbose);
}

void usage(void)
{
	printf("ex_perf_test [-CLMPRSTdehikrsuv]\n");
	printf("\t-S Use a small default configuration\n");
	printf("\t-M Use a medium default configuration\n");
	printf("\t-L Use a large default configuration\n");
	printf("\t-C <string> additional connection configuration\n");
	printf("\t-P <int> number of populate threads\n");
	printf("\t-R <int> number of read threads\n");
	printf("\t-T <string> additional table configuration\n");
	printf("\t-d <int> data item size\n");
	printf("\t-e use existing database (skip population phase)\n");
	printf("\t-h <string> Wired Tiger home must exist, default WT_TEST \n");
	printf("\t-i <int> number of records to insert\n");
	printf("\t-k <int> key item size\n");
	printf("\t-r <int> number of seconds to run read phase\n");
	printf("\t-s <int> seed for random number generator\n");
	printf("\t-u <string> table uri, default lsm:test\n");
	printf("\t-v <int> verbosity\n");
}<|MERGE_RESOLUTION|>--- conflicted
+++ resolved
@@ -350,13 +350,8 @@
 		lsm_uri = calloc(
 		    strlen(cfg->uri) + strlen("statistics:") + 1, 1);
 		if (lsm_uri == NULL) {
-<<<<<<< HEAD
-			lprintf(cfg, ENOMEM, 0,
-			    "Statistics thread uri create.");
-=======
 			lprintf(
 			    cfg, ENOMEM, 0, "Statistics thread uri create.");
->>>>>>> 40a775d5
 			goto err;
 		}
 		sprintf(lsm_uri, "statistics:%s", cfg->uri);
